--- conflicted
+++ resolved
@@ -2862,13 +2862,8 @@
 
         for contig, bins_contig, bin_ct, weighted, density, shape in \
                 product([True, False], [True, False], range(1, 10), [True, False], [True, False], shapes):
-<<<<<<< HEAD
-            values = make_tensor(shape, device, dtype, low=-9, high=9, non_contiguous=not contig)
-            weights = make_tensor(shape, device, dtype, low=0, high=9, non_contiguous=not contig) if weighted else None
-=======
-            values = make_tensor(shape, dtype=dtype, device=device, low=-9, high=9, noncontiguous=not contig)
-            weights = make_tensor(shape, dtype=dtype, device=device, low=0, high=9, noncontiguous=not contig) if weighted else None
->>>>>>> b5b5ae33
+            values = make_tensor(shape, dtype=dtype, device=device, low=-9, high=9, non_contiguous=not contig)
+            weights = make_tensor(shape, dtype=dtype, device=device, low=0, high=9, non_contiguous=not contig) if weighted else None
 
             # Tests passing just the bin_ct
             self._test_histogram_numpy(values, bin_ct, None, weights, density)
@@ -2885,11 +2880,8 @@
             bin_edges = make_tensor(bin_ct + 1, dtype=dtype, device=device, low=-9, high=9).msort()
             if not bins_contig:
                 # Necessary because msort always produces contiguous output
-<<<<<<< HEAD
-                bin_edges_noncontig = make_tensor(bin_ct + 1, device, dtype, non_contiguous=not bins_contig)
-=======
-                bin_edges_noncontig = make_tensor(bin_ct + 1, dtype=dtype, device=device, noncontiguous=not bins_contig)
->>>>>>> b5b5ae33
+
+                bin_edges_noncontig = make_tensor(bin_ct + 1, dtype=dtype, device=device, non_contiguous=not bins_contig)
                 bin_edges_noncontig.copy_(bin_edges)
                 bin_edges = bin_edges_noncontig
             self.assertEqual(bin_edges.is_contiguous(), bins_contig)
@@ -2897,20 +2889,12 @@
 
             # Tests with input tensor in which all elements are equal
             elt = random.uniform(-9, 9)
-<<<<<<< HEAD
-            values = make_tensor(shape, device, dtype, low=elt, high=elt, non_contiguous=not contig)
-=======
-            values = make_tensor(shape, dtype=dtype, device=device, low=elt, high=elt, noncontiguous=not contig)
->>>>>>> b5b5ae33
+            values = make_tensor(shape, dtype=dtype, device=device, low=elt, high=elt, non_contiguous=not contig)
             self._test_histogram_numpy(values, bin_ct, bin_range, weights, density)
             self._test_histogram_numpy(values, bin_edges, None, weights, density)
 
             # Tests with input equal to bin_edges
-<<<<<<< HEAD
-            weights = make_tensor(bin_ct + 1, device, dtype, low=0, high=9, non_contiguous=not contig) if weighted else None
-=======
-            weights = make_tensor(bin_ct + 1, dtype=dtype, device=device, low=0, high=9, noncontiguous=not contig) if weighted else None
->>>>>>> b5b5ae33
+            weights = make_tensor(bin_ct + 1, dtype=dtype, device=device, low=0, high=9, non_contiguous=not contig) if weighted else None
             self._test_histogram_numpy(bin_edges, bin_edges, None, weights, density)
 
         # Tests values of default args
@@ -2999,13 +2983,8 @@
                 product([True, False], [True, False], [True, False], [True, False], shapes):
             D = shape[-1]
 
-<<<<<<< HEAD
-            values = make_tensor(shape, device, dtype, low=-9, high=9, non_contiguous=not contig)
-            weights = make_tensor(shape[:-1], device, dtype, low=0, high=9, non_contiguous=not contig) if weighted else None
-=======
-            values = make_tensor(shape, dtype=dtype, device=device, low=-9, high=9, noncontiguous=not contig)
-            weights = make_tensor(shape[:-1], dtype=dtype, device=device, low=0, high=9, noncontiguous=not contig) if weighted else None
->>>>>>> b5b5ae33
+            values = make_tensor(shape, dtype=dtype, device=device, low=-9, high=9, non_contiguous=not contig)
+            weights = make_tensor(shape[:-1], dtype=dtype, device=device, low=0, high=9, non_contiguous=not contig) if weighted else None
 
             # Tests passing a single bin count
             bin_ct = random.randint(1, 5)
@@ -3029,11 +3008,7 @@
             bin_edges = [make_tensor(ct + 1, dtype=dtype, device=device, low=-9, high=9).msort() for ct in bin_ct]
             if not bins_contig:
                 # Necessary because msort always produces contiguous output
-<<<<<<< HEAD
-                bin_edges_noncontig = [make_tensor(ct + 1, device, dtype, non_contiguous=not bins_contig) for ct in bin_ct]
-=======
-                bin_edges_noncontig = [make_tensor(ct + 1, dtype=dtype, device=device, noncontiguous=not bins_contig) for ct in bin_ct]
->>>>>>> b5b5ae33
+                bin_edges_noncontig = [make_tensor(ct + 1, dtype=dtype, device=device, non_contiguous=not bins_contig) for ct in bin_ct]
                 for dim in range(D):
                     bin_edges_noncontig[dim].copy_(bin_edges[dim])
                 bin_edges = bin_edges_noncontig
