import torch
from torch.testing._internal.common_utils import TestCase, run_tests
from torch.testing._internal.common_device_type import instantiate_device_type_tests, dtypes

class TestForeach(TestCase):
    @dtypes(*torch.testing.get_all_dtypes())
    def test_int_scalar(self, device, dtype):
        tensors = [torch.zeros(10, 10, device=device, dtype=dtype) for _ in range(10)]
        int_scalar = 1

        # bool tensor + 1 will result in int64 tensor
        if dtype == torch.bool:
            expected = [torch.ones(10, 10, device=device, dtype=torch.int64) for _ in range(10)]
        else:
            expected = [torch.ones(10, 10, device=device, dtype=dtype) for _ in range(10)]

        res = torch._foreach_add(tensors, int_scalar)
        self.assertEqual(res, expected)

        if dtype in [torch.bool]:
            with self.assertRaisesRegex(RuntimeError, "result type Long can't be cast to the desired output type Bool"):
                torch._foreach_add_(tensors, int_scalar)
        else:
            torch._foreach_add_(tensors, int_scalar)
            self.assertEqual(res, tensors)

    @dtypes(*torch.testing.get_all_dtypes())
    def test_float_scalar(self, device, dtype):
        tensors = [torch.zeros(10, 10, device=device, dtype=dtype) for _ in range(10)]
        float_scalar = 1.

        # float scalar + integral tensor will result in float tensor
        if dtype in [torch.uint8, torch.int8, torch.int16, 
                     torch.int32, torch.int64, torch.bool]:
            expected = [torch.ones(10, 10, device=device, dtype=torch.float32) for _ in range(10)]
        else:
            expected = [torch.ones(10, 10, device=device, dtype=dtype) for _ in range(10)]

        res = torch._foreach_add(tensors, float_scalar)
        self.assertEqual(res, expected)

        if dtype in [torch.uint8, torch.int8, torch.int16, 
                     torch.int32, torch.int64, torch.bool]:
            self.assertRaises(RuntimeError, lambda: torch._foreach_add_(tensors, float_scalar))
        else:
            torch._foreach_add_(tensors, float_scalar)
            self.assertEqual(res, tensors)

    @dtypes(*torch.testing.get_all_dtypes())
    def test_complex_scalar(self, device, dtype):
        tensors = [torch.zeros(10, 10, device=device, dtype=dtype) for _ in range(10)]
        complex_scalar = 3+5j

        if dtype == torch.bfloat16:
            # bug: 42374
            self.assertRaises(RuntimeError, lambda: torch._foreach_add(tensors, complex_scalar))
            return

        # bool tensor + 1 will result in int64 tensor
        expected = [torch.add(complex_scalar, torch.zeros(10, 10, device=device, dtype=dtype)) for _ in range(10)]

        if dtype in [torch.float16, torch.float32, torch.float64] and device == 'cuda:0':
            self.assertRaises(RuntimeError, lambda: torch._foreach_add_(tensors, complex_scalar))
            self.assertRaises(RuntimeError, lambda: torch._foreach_add(tensors, complex_scalar))
            return

        res = torch._foreach_add(tensors, complex_scalar)
        self.assertEqual(res, expected)

        if dtype not in [torch.complex64, torch.complex128]:
            self.assertRaises(RuntimeError, lambda: torch._foreach_add_(tensors, complex_scalar))
        else:
            torch._foreach_add_(tensors, complex_scalar)
            self.assertEqual(res, tensors)

    @dtypes(*torch.testing.get_all_dtypes())
    def test_bool_scalar(self, device, dtype):
        tensors = [torch.zeros(10, 10, device=device, dtype=dtype) for _ in range(10)]
        bool_scalar = True

        expected = [torch.ones(10, 10, device=device, dtype=dtype) for _ in range(10)]

        res = torch._foreach_add(tensors, bool_scalar)
        self.assertEqual(res, expected)

        torch._foreach_add_(tensors, bool_scalar)
        self.assertEqual(res, tensors)

    @dtypes(*torch.testing.get_all_dtypes())
    def test_add_scalar_with_different_size_tensors(self, device, dtype):
        tensors = [torch.zeros(10 + n, 10 + n, device=device, dtype=dtype) for n in range(10)]
        self.assertRaises(RuntimeError, lambda: torch._foreach_add(tensors, 1))

    @dtypes(*torch.testing.get_all_dtypes())
    def test_add_scalar_with_empty_list_and_empty_tensor(self, device, dtype):
        # TODO: enable empty list case
        for tensors in [[torch.randn([0])]]:
            res = torch._foreach_add(tensors, 1)
            self.assertEqual(res, tensors)

            torch._foreach_add_(tensors, 1)
            self.assertEqual(res, tensors)

    @dtypes(*torch.testing.get_all_dtypes())
    def test_add_scalar_with_overlapping_tensors(self, device, dtype):
        tensors = [torch.ones(1, 1, device=device, dtype=dtype).expand(2, 1, 3)]
        expected = [torch.tensor([[[2, 2, 2]], [[2, 2, 2]]], dtype=dtype, device=device)]

        # bool tensor + 1 will result in int64 tensor
        if dtype == torch.bool: 
            expected[0] = expected[0].to(torch.int64).add(1)

        res = torch._foreach_add(tensors, 1)
        self.assertEqual(res, expected)

    def atest_add_scalar_with_different_tensor_dtypes(self, device):
        tensors = [torch.tensor([1.1], dtype=torch.float, device=device), 
                   torch.tensor([1], dtype=torch.long, device=device)]
        self.assertRaises(RuntimeError, lambda: torch._foreach_add(tensors, 1))

<<<<<<< HEAD
    def test_add_scalar_with_different_scalar_type(self, device):
        # int tensor with float scalar
        scalar = 1.1
        tensors = [torch.tensor([1], dtype=torch.int, device=device)]
        self.assertEqual([x + scalar for x in tensors], torch._foreach_add(tensors, scalar))

        # float tensor with int scalar
        scalar = 1
        tensors = [torch.tensor([1.1], device=device)]
        self.assertEqual([x + scalar for x in tensors], torch._foreach_add(tensors, scalar))

        # bool tensor with int scalar
        scalar = 1
        tensors = [torch.tensor([False], device=device)]
        self.assertEqual([x + scalar for x in tensors], torch._foreach_add(tensors, scalar))

        # bool tensor with float scalar
        scalar = 1.1
        tensors = [torch.tensor([False], device=device)]
        self.assertEqual([x + scalar for x in tensors], torch._foreach_add(tensors, scalar))

    @dtypes(*torch.testing.get_all_dtypes())
    def test_sub_scalar_same_size_tensors(self, device, dtype):
        if dtype == torch.bool:
            # Subtraction, the `-` operator, with a bool tensor is not supported.
            return

        tensors = [torch.ones(self.H, self.W, device=device, dtype=dtype) for _ in range(self.N)]
        res = torch._foreach_sub(tensors, 1)
        for t in res:
            if dtype == torch.bool and device == 'cpu':
                dtype = torch.int64
            self.assertEqual(t, torch.zeros(self.H, self.W, device=device, dtype=dtype))

    @dtypes(*torch.testing.get_all_dtypes())
    def test_sub_scalar__same_size_tensors(self, device, dtype):
        if dtype == torch.bool:
            # Subtraction, the `-` operator, with a bool tensor is not supported.
            return

        tensors = [torch.ones(self.H, self.W, device=device, dtype=dtype) for _ in range(self.N)]
        torch._foreach_sub_(tensors, 1)
        for t in tensors:
            if dtype == torch.bool and device == 'cpu':
                dtype = torch.int64
            self.assertEqual(t, torch.zeros(self.H, self.W, device=device, dtype=dtype))

    @dtypes(*torch.testing.get_all_dtypes())
    def test_mul_scalar_same_size_tensors(self, device, dtype):
        if dtype == torch.bool:
            return

        tensors = [torch.ones(self.H, self.W, device=device, dtype=dtype) for _ in range(self.N)]
        res = torch._foreach_mul(tensors, 3)
        for t in res:
            self.assertEqual(t, torch.ones(self.H, self.W, device=device, dtype=dtype).mul(3))

    @dtypes(*torch.testing.get_all_dtypes())
    def test_mul_scalar__same_size_tensors(self, device, dtype):
        if dtype == torch.bool:
            return

        tensors = [torch.ones(self.H, self.W, device=device, dtype=dtype) for _ in range(self.N)]
        torch._foreach_mul_(tensors, 3)
        for t in tensors:
            self.assertEqual(t, torch.ones(self.H, self.W, device=device, dtype=dtype).mul(3))

    @dtypes(*torch.testing.get_all_dtypes())
    def test_div_scalar_same_size_tensors(self, device, dtype):
        if dtype == torch.bool:
            return

        if dtype in [torch.int8, torch.int16, torch.int32, torch.int64, torch.uint8]:
            # Integer division of tensors using div or / is no longer supported
            return

        tensors = [torch.ones(self.H, self.W, device=device, dtype=dtype) for _ in range(self.N)]
        res = torch._foreach_div(tensors, 2)
        for t in res:
            self.assertEqual(t, torch.ones(self.H, self.W, device=device, dtype=dtype).div(2))

    @dtypes(*torch.testing.get_all_dtypes())
    def test_div_scalar__same_size_tensors(self, device, dtype):
        if dtype == torch.bool:
            return

        if dtype in [torch.int8, torch.int16, torch.int32, torch.int64, torch.uint8]:
            # Integer division of tensors using div or / is no longer supported
            return

        tensors = [torch.ones(self.H, self.W, device=device, dtype=dtype) for _ in range(self.N)]
        torch._foreach_div_(tensors, 2)
        for t in tensors:
            self.assertEqual(t, torch.ones(self.H, self.W, device=device, dtype=dtype).div(2))

    @dtypes(*torch.testing.get_all_dtypes())
    def test_bin_op_list_same_size_tensors(self, device, dtype):
        if dtype == torch.bool:
            return

        if dtype in [torch.int8, torch.int16, torch.int32, torch.int64, torch.uint8]:
            # Integer division of tensors using div or / is no longer supported
            return

        tensors1 = []
        tensors2 = []
        for _ in range(self.N):
            tensors1.append(torch.zeros(self.H, self.W, device=device, dtype=dtype))
            tensors2.append(torch.ones(self.H, self.W, device=device, dtype=dtype))

        res = torch._foreach_mul(tensors1, tensors2)
        for t in res:
            self.assertEqual(t, torch.zeros(self.H, self.W, device=device, dtype=dtype))

        res = torch._foreach_div(torch._foreach_add(tensors1, 4), torch._foreach_mul(tensors2, 2))
        for t in res:
            self.assertEqual(t, torch.ones(self.H, self.W, device=device, dtype=dtype).mul(2))

        res = torch._foreach_add(tensors1, tensors2)
        for t in res:
            self.assertEqual(t, torch.ones(self.H, self.W, device=device, dtype=dtype))

        res = torch._foreach_sub(res, tensors2)
        for t in res:
            self.assertEqual(t, torch.zeros(self.H, self.W, device=device, dtype=dtype))

    @dtypes(*torch.testing.get_all_dtypes())
    def test_bin_op_list__same_size_tensors(self, device, dtype):
        if dtype == torch.bool:
            return

        if dtype in [torch.int8, torch.int16, torch.int32, torch.int64, torch.uint8]:
            # Integer division of tensors using div or / is no longer supported
            return

        tensors1 = []
        tensors2 = []
        for _ in range(self.N):
            tensors1.append(torch.zeros(self.H, self.W, device=device, dtype=dtype))
            tensors2.append(torch.ones(self.H, self.W, device=device, dtype=dtype))


        torch._foreach_add_(tensors1, tensors2)
        for t in tensors1:
            self.assertEqual(t, torch.ones(self.H, self.W, device=device, dtype=dtype))

        torch._foreach_sub_(tensors1, tensors2)
        for t in tensors1:
            self.assertEqual(t, torch.zeros(self.H, self.W, device=device, dtype=dtype))

        torch._foreach_mul_(tensors1, tensors2)
        for t in tensors1:
            self.assertEqual(t, torch.zeros(self.H, self.W, device=device, dtype=dtype))

        torch._foreach_div_(torch._foreach_add_(tensors1, 4), torch._foreach_add_(tensors2, 1))
        for t in tensors1:
            self.assertEqual(t, torch.ones(self.H, self.W, device=device, dtype=dtype).mul(2))

=======
>>>>>>> 375d5136
    def test_add_list_error_cases(self, device):
        tensors1 = []
        tensors2 = []

        # Empty lists
        with self.assertRaises(RuntimeError):
            torch._foreach_add(tensors1, tensors2)
            torch._foreach_add_(tensors1, tensors2)

        # One empty list
        tensors1.append(torch.tensor([1], device=device))
        with self.assertRaises(RuntimeError):
            torch._foreach_add(tensors1, tensors2)
            torch._foreach_add_(tensors1, tensors2)

        # Lists have different amount of tensors
        tensors2.append(torch.tensor([1], device=device))
        tensors2.append(torch.tensor([1], device=device))
        with self.assertRaises(RuntimeError):
            torch._foreach_add(tensors1, tensors2)
            torch._foreach_add_(tensors1, tensors2)

        # Different dtypes
        tensors1 = []
        tensors2 = []
        for _ in range(10):
            tensors1.append(torch.zeros(10, 10, device=device, dtype=torch.float))
            tensors2.append(torch.ones(10, 10, device=device, dtype=torch.int))

        with self.assertRaises(RuntimeError):
            torch._foreach_add(tensors1, tensors2)
            torch._foreach_add_(tensors1, tensors2)

    @dtypes(*torch.testing.get_all_dtypes())
    def test_add_list_same_size(self, device, dtype):
        tensors1 = []
        tensors2 = []
        for _ in range(10):
            tensors1.append(torch.zeros(10, 10, device=device, dtype=dtype))
            tensors2.append(torch.ones(10, 10, device=device, dtype=dtype))

        res = torch._foreach_add(tensors1, tensors2)
        torch._foreach_add_(tensors1, tensors2)
        self.assertEqual(res, tensors1)
        self.assertEqual(res[0], torch.ones(10, 10, device=device, dtype=dtype))

instantiate_device_type_tests(TestForeach, globals())

if __name__ == '__main__':
    run_tests()<|MERGE_RESOLUTION|>--- conflicted
+++ resolved
@@ -113,45 +113,23 @@
         res = torch._foreach_add(tensors, 1)
         self.assertEqual(res, expected)
 
-    def atest_add_scalar_with_different_tensor_dtypes(self, device):
+    def test_add_scalar_with_different_tensor_dtypes(self, device):
         tensors = [torch.tensor([1.1], dtype=torch.float, device=device), 
                    torch.tensor([1], dtype=torch.long, device=device)]
         self.assertRaises(RuntimeError, lambda: torch._foreach_add(tensors, 1))
 
-<<<<<<< HEAD
-    def test_add_scalar_with_different_scalar_type(self, device):
-        # int tensor with float scalar
-        scalar = 1.1
-        tensors = [torch.tensor([1], dtype=torch.int, device=device)]
-        self.assertEqual([x + scalar for x in tensors], torch._foreach_add(tensors, scalar))
-
-        # float tensor with int scalar
-        scalar = 1
-        tensors = [torch.tensor([1.1], device=device)]
-        self.assertEqual([x + scalar for x in tensors], torch._foreach_add(tensors, scalar))
-
-        # bool tensor with int scalar
-        scalar = 1
-        tensors = [torch.tensor([False], device=device)]
-        self.assertEqual([x + scalar for x in tensors], torch._foreach_add(tensors, scalar))
-
-        # bool tensor with float scalar
-        scalar = 1.1
-        tensors = [torch.tensor([False], device=device)]
-        self.assertEqual([x + scalar for x in tensors], torch._foreach_add(tensors, scalar))
-
     @dtypes(*torch.testing.get_all_dtypes())
     def test_sub_scalar_same_size_tensors(self, device, dtype):
         if dtype == torch.bool:
             # Subtraction, the `-` operator, with a bool tensor is not supported.
             return
 
-        tensors = [torch.ones(self.H, self.W, device=device, dtype=dtype) for _ in range(self.N)]
+        tensors = [torch.ones(20, 20, device=device, dtype=dtype) for _ in range(20)]
         res = torch._foreach_sub(tensors, 1)
         for t in res:
             if dtype == torch.bool and device == 'cpu':
                 dtype = torch.int64
-            self.assertEqual(t, torch.zeros(self.H, self.W, device=device, dtype=dtype))
+            self.assertEqual(t, torch.zeros(20, 20, device=device, dtype=dtype))
 
     @dtypes(*torch.testing.get_all_dtypes())
     def test_sub_scalar__same_size_tensors(self, device, dtype):
@@ -159,32 +137,32 @@
             # Subtraction, the `-` operator, with a bool tensor is not supported.
             return
 
-        tensors = [torch.ones(self.H, self.W, device=device, dtype=dtype) for _ in range(self.N)]
+        tensors = [torch.ones(20, 20, device=device, dtype=dtype) for _ in range(20)]
         torch._foreach_sub_(tensors, 1)
         for t in tensors:
             if dtype == torch.bool and device == 'cpu':
                 dtype = torch.int64
-            self.assertEqual(t, torch.zeros(self.H, self.W, device=device, dtype=dtype))
+            self.assertEqual(t, torch.zeros(20, 20, device=device, dtype=dtype))
 
     @dtypes(*torch.testing.get_all_dtypes())
     def test_mul_scalar_same_size_tensors(self, device, dtype):
         if dtype == torch.bool:
             return
 
-        tensors = [torch.ones(self.H, self.W, device=device, dtype=dtype) for _ in range(self.N)]
+        tensors = [torch.ones(20, 20, device=device, dtype=dtype) for _ in range(20)]
         res = torch._foreach_mul(tensors, 3)
         for t in res:
-            self.assertEqual(t, torch.ones(self.H, self.W, device=device, dtype=dtype).mul(3))
+            self.assertEqual(t, torch.ones(20, 20, device=device, dtype=dtype).mul(3))
 
     @dtypes(*torch.testing.get_all_dtypes())
     def test_mul_scalar__same_size_tensors(self, device, dtype):
         if dtype == torch.bool:
             return
 
-        tensors = [torch.ones(self.H, self.W, device=device, dtype=dtype) for _ in range(self.N)]
+        tensors = [torch.ones(20, 20, device=device, dtype=dtype) for _ in range(20)]
         torch._foreach_mul_(tensors, 3)
         for t in tensors:
-            self.assertEqual(t, torch.ones(self.H, self.W, device=device, dtype=dtype).mul(3))
+            self.assertEqual(t, torch.ones(20, 20, device=device, dtype=dtype).mul(3))
 
     @dtypes(*torch.testing.get_all_dtypes())
     def test_div_scalar_same_size_tensors(self, device, dtype):
@@ -195,10 +173,10 @@
             # Integer division of tensors using div or / is no longer supported
             return
 
-        tensors = [torch.ones(self.H, self.W, device=device, dtype=dtype) for _ in range(self.N)]
+        tensors = [torch.ones(20, 20, device=device, dtype=dtype) for _ in range(20)]
         res = torch._foreach_div(tensors, 2)
         for t in res:
-            self.assertEqual(t, torch.ones(self.H, self.W, device=device, dtype=dtype).div(2))
+            self.assertEqual(t, torch.ones(20, 20, device=device, dtype=dtype).div(2))
 
     @dtypes(*torch.testing.get_all_dtypes())
     def test_div_scalar__same_size_tensors(self, device, dtype):
@@ -209,10 +187,10 @@
             # Integer division of tensors using div or / is no longer supported
             return
 
-        tensors = [torch.ones(self.H, self.W, device=device, dtype=dtype) for _ in range(self.N)]
+        tensors = [torch.ones(20, 20, device=device, dtype=dtype) for _ in range(20)]
         torch._foreach_div_(tensors, 2)
         for t in tensors:
-            self.assertEqual(t, torch.ones(self.H, self.W, device=device, dtype=dtype).div(2))
+            self.assertEqual(t, torch.ones(20, 20, device=device, dtype=dtype).div(2))
 
     @dtypes(*torch.testing.get_all_dtypes())
     def test_bin_op_list_same_size_tensors(self, device, dtype):
@@ -225,25 +203,25 @@
 
         tensors1 = []
         tensors2 = []
-        for _ in range(self.N):
-            tensors1.append(torch.zeros(self.H, self.W, device=device, dtype=dtype))
-            tensors2.append(torch.ones(self.H, self.W, device=device, dtype=dtype))
+        for _ in range(20):
+            tensors1.append(torch.zeros(20, 20, device=device, dtype=dtype))
+            tensors2.append(torch.ones(20, 20, device=device, dtype=dtype))
 
         res = torch._foreach_mul(tensors1, tensors2)
         for t in res:
-            self.assertEqual(t, torch.zeros(self.H, self.W, device=device, dtype=dtype))
+            self.assertEqual(t, torch.zeros(20, 20, device=device, dtype=dtype))
 
         res = torch._foreach_div(torch._foreach_add(tensors1, 4), torch._foreach_mul(tensors2, 2))
         for t in res:
-            self.assertEqual(t, torch.ones(self.H, self.W, device=device, dtype=dtype).mul(2))
+            self.assertEqual(t, torch.ones(20, 20, device=device, dtype=dtype).mul(2))
 
         res = torch._foreach_add(tensors1, tensors2)
         for t in res:
-            self.assertEqual(t, torch.ones(self.H, self.W, device=device, dtype=dtype))
+            self.assertEqual(t, torch.ones(20, 20, device=device, dtype=dtype))
 
         res = torch._foreach_sub(res, tensors2)
         for t in res:
-            self.assertEqual(t, torch.zeros(self.H, self.W, device=device, dtype=dtype))
+            self.assertEqual(t, torch.zeros(20, 20, device=device, dtype=dtype))
 
     @dtypes(*torch.testing.get_all_dtypes())
     def test_bin_op_list__same_size_tensors(self, device, dtype):
@@ -256,29 +234,29 @@
 
         tensors1 = []
         tensors2 = []
-        for _ in range(self.N):
-            tensors1.append(torch.zeros(self.H, self.W, device=device, dtype=dtype))
-            tensors2.append(torch.ones(self.H, self.W, device=device, dtype=dtype))
+        for _ in range(20):
+            tensors1.append(torch.zeros(20, 20, device=device, dtype=dtype))
+            tensors2.append(torch.ones(20, 20, device=device, dtype=dtype))
 
 
         torch._foreach_add_(tensors1, tensors2)
         for t in tensors1:
-            self.assertEqual(t, torch.ones(self.H, self.W, device=device, dtype=dtype))
+            self.assertEqual(t, torch.ones(20, 20, device=device, dtype=dtype))
 
         torch._foreach_sub_(tensors1, tensors2)
         for t in tensors1:
-            self.assertEqual(t, torch.zeros(self.H, self.W, device=device, dtype=dtype))
+            self.assertEqual(t, torch.zeros(20, 20, device=device, dtype=dtype))
 
         torch._foreach_mul_(tensors1, tensors2)
         for t in tensors1:
-            self.assertEqual(t, torch.zeros(self.H, self.W, device=device, dtype=dtype))
-
-        torch._foreach_div_(torch._foreach_add_(tensors1, 4), torch._foreach_add_(tensors2, 1))
+            self.assertEqual(t, torch.zeros(20, 20, device=device, dtype=dtype))
+
+        torch._foreach_add_(tensors1, 4)
+        torch._foreach_add_(tensors2, 1)
+        torch._foreach_div_(tensors1, tensors2)
         for t in tensors1:
-            self.assertEqual(t, torch.ones(self.H, self.W, device=device, dtype=dtype).mul(2))
-
-=======
->>>>>>> 375d5136
+            self.assertEqual(t, torch.ones(20, 20, device=device, dtype=dtype).mul(2))
+
     def test_add_list_error_cases(self, device):
         tensors1 = []
         tensors2 = []
