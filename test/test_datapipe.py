--- conflicted
+++ resolved
@@ -227,103 +227,6 @@
                 rec[1].close()
         self.assertEqual(count, len(self.temp_files))
 
-<<<<<<< HEAD
-    def test_readfilesfromtar_iterable_datapipe(self):
-        temp_dir = self.temp_dir.name
-        temp_tarfile_pathname = os.path.join(temp_dir, "test_tar.tar")
-        with tarfile.open(temp_tarfile_pathname, "w:gz") as tar:
-            tar.add(self.temp_files[0])
-            tar.add(self.temp_files[1])
-            tar.add(self.temp_files[2])
-        datapipe1 = dp.iter.FileLister(temp_dir, '*.tar')
-        datapipe2 = dp.iter.FileLoader(datapipe1)
-        datapipe3 = dp.iter.TarArchiveReader(datapipe2)
-
-        # Functional Test: Read extracted files before reaching the end of the tarfile
-        for rec, temp_file in itertools.zip_longest(datapipe3, self.temp_files):
-            self.assertTrue(rec is not None and temp_file is not None)
-            self.assertEqual(os.path.basename(rec[0]), os.path.basename(temp_file))
-            with open(temp_file, 'rb') as f:
-                self.assertEqual(rec[1].read(), f.read())
-            rec[1].close()
-
-
-        # Functional Test: Read extracted files after reaching the end of the tarfile
-        data_refs = list(datapipe3)
-        self.assertEqual(len(data_refs), len(self.temp_files))
-        for data_ref, temp_file in zip(data_refs, self.temp_files):
-            self.assertEqual(os.path.basename(data_ref[0]), os.path.basename(temp_file))
-            with open(temp_file, 'rb') as f:
-                self.assertEqual(data_ref[1].read(), f.read())
-            data_ref[1].close()
-
-        # Reset Test: reset the DataPipe after reading part of it
-        n_elements_before_reset = 1
-        res_before_reset, res_after_reset = reset_after_n_next_calls(datapipe3, n_elements_before_reset)
-        # Check result accumulated before reset
-        self.assertEqual(len(res_before_reset), n_elements_before_reset)
-        for ele_before_reset, temp_file in zip(res_before_reset, self.temp_files):
-            self.assertEqual(os.path.basename(ele_before_reset[0]), os.path.basename(temp_file))
-            with open(temp_file, 'rb') as f:
-                self.assertEqual(ele_before_reset[1].read(), f.read())
-            ele_before_reset[1].close()
-        # Check result accumulated after reset
-        self.assertEqual(len(res_after_reset), len(self.temp_files))
-        for ele_after_reset, temp_file in zip(res_after_reset, self.temp_files):
-            self.assertEqual(os.path.basename(ele_after_reset[0]), os.path.basename(temp_file))
-            with open(temp_file, 'rb') as f:
-                self.assertEqual(ele_after_reset[1].read(), f.read())
-            ele_after_reset[1].close()
-
-    # This test throws a warning because data_stream in side ZipArchiveReader cannot be closed
-    # due to the way zipfiles.open() is implemented
-    def test_readfilesfromzip_iterable_datapipe(self):
-        temp_dir = self.temp_dir.name
-        temp_zipfile_pathname = os.path.join(temp_dir, "test_zip.zip")
-        with zipfile.ZipFile(temp_zipfile_pathname, 'w') as myzip:
-            myzip.write(self.temp_files[0])
-            myzip.write(self.temp_files[1])
-            myzip.write(self.temp_files[2])
-        datapipe1 = dp.iter.FileLister(temp_dir, '*.zip')
-        datapipe2 = dp.iter.FileLoader(datapipe1)
-        datapipe3 = dp.iter.ZipArchiveReader(datapipe2)
-
-        # Functional Test: read extracted files before reaching the end of the zipfile
-        for rec, temp_file in itertools.zip_longest(datapipe3, self.temp_files):
-            self.assertTrue(rec is not None and temp_file is not None)
-            self.assertEqual(os.path.basename(rec[0]), os.path.basename(temp_file))
-            with open(temp_file, 'rb') as f:
-                self.assertEqual(rec[1].read(), f.read())
-            rec[1].close()
-        # Functional Test: read extracted files after reaching the end of the zipile
-        data_refs = list(datapipe3)
-        self.assertEqual(len(data_refs), len(self.temp_files))
-        for data_ref, temp_file in zip(data_refs, self.temp_files):
-            self.assertEqual(os.path.basename(data_ref[0]), os.path.basename(temp_file))
-            with open(temp_file, 'rb') as f:
-                self.assertEqual(data_ref[1].read(), f.read())
-            data_ref[1].close()
-
-        # Reset Test: reset the DataPipe after reading part of it
-        n_elements_before_reset = 1
-        res_before_reset, res_after_reset = reset_after_n_next_calls(datapipe3, n_elements_before_reset)
-        # Check the results accumulated before reset
-        self.assertEqual(len(res_before_reset), n_elements_before_reset)
-        for ele_before_reset, temp_file in zip(res_before_reset, self.temp_files):
-            self.assertEqual(os.path.basename(ele_before_reset[0]), os.path.basename(temp_file))
-            with open(temp_file, 'rb') as f:
-                self.assertEqual(ele_before_reset[1].read(), f.read())
-            ele_before_reset[1].close()
-        # Check the results accumulated after reset
-        self.assertEqual(len(res_after_reset), len(self.temp_files))
-        for ele_after_reset, temp_file in zip(res_after_reset, self.temp_files):
-            self.assertEqual(os.path.basename(ele_after_reset[0]), os.path.basename(temp_file))
-            with open(temp_file, 'rb') as f:
-                self.assertEqual(ele_after_reset[1].read(), f.read())
-            ele_after_reset[1].close()
-
-=======
->>>>>>> fd9e08df
     def test_routeddecoder_iterable_datapipe(self):
         temp_dir = self.temp_dir.name
         temp_pngfile_pathname = os.path.join(temp_dir, "test_png.png")
@@ -534,12 +437,25 @@
     def test_serializable(self):
         input_dp = dp.iter.IterableWrapper(range(10))
         picklable_datapipes: List[Tuple[Type[IterDataPipe], Tuple, Dict[str, Any]]] = [
+            # (dp.iter.Batcher, (), {}),  # TODO: Fill out
+            (dp.iter.Collator, (_fake_fn,), {}),
+            # (dp.iter.Concater, (), {}),  # TODO: Fill out
+            (dp.iter.Demultiplexer, (2, _fake_filter_fn), {}),
+            # (dp.iter.FileLister, (), {}),  # TODO: Fill out
+            # (dp.iter.FileOpener, (), {}),  # TODO: Fill out
+            (dp.iter.Filter, (_fake_filter_fn,), {}),
+            (dp.iter.Filter, (partial(_fake_filter_fn_constant, 5),), {}),
+            # (dp.iter.Forker, (), {}),  # TODO: Fill out
+            # (dp.iter.Grouper, (), {}),  # TODO: Fill out
+            # (dp.iter.IterableWrapper, (), {}),  # TODO: Fill out
             (dp.iter.Mapper, (_fake_fn, ), {}),
             (dp.iter.Mapper, (partial(_fake_add, 1), ), {}),
-            (dp.iter.Collator, (_fake_fn, ), {}),
-            (dp.iter.Filter, (_fake_filter_fn, ), {}),
-            (dp.iter.Filter, (partial(_fake_filter_fn_constant, 5), ), {}),
-            (dp.iter.Demultiplexer, (2, _fake_filter_fn), {}),
+            # (dp.iter.Multiplexer, (), {}),  # TODO: Fill out
+            # (dp.iter.Sampler, (), {}),  # TODO: Fill out
+            # (dp.iter.Shuffler, (), {}),  # TODO: Fill out
+            # (dp.iter.StreamReader, (), {}),  # TODO: Fill out
+            # (dp.iter.UnBatcher, (), {}),  # TODO: Fill out
+            # (dp.iter.Zipper, (), {}),  # TODO: Fill out
         ]
         for dpipe, dp_args, dp_kwargs in picklable_datapipes:
             print(dpipe)
@@ -548,10 +464,23 @@
     def test_serializable_with_dill(self):
         input_dp = dp.iter.IterableWrapper(range(10))
         unpicklable_datapipes: List[Tuple[Type[IterDataPipe], Tuple, Dict[str, Any]]] = [
+            # (dp.iter.Batcher, (), {}),  # TODO: Fill out
+            (dp.iter.Collator, (lambda x: x, ), {}),
+            # (dp.iter.Concater, (), {}),  # TODO: Fill out
+            (dp.iter.Demultiplexer, (2, lambda x: x % 2, ), {}),
+            # (dp.iter.FileLister, (), {}),  # TODO: Fill out
+            # (dp.iter.FileOpener, (), {}),  # TODO: Fill out
+            (dp.iter.Filter, (lambda x: x >= 5, ), {}),
+            # (dp.iter.Forker, (), {}),  # TODO: Fill out
+            # (dp.iter.Grouper, (), {}),  # TODO: Fill out
+            # (dp.iter.IterableWrapper, (), {}),  # TODO: Fill out
             (dp.iter.Mapper, (lambda x: x, ), {}),
-            (dp.iter.Collator, (lambda x: x, ), {}),
-            (dp.iter.Filter, (lambda x: x >= 5, ), {}),
-            (dp.iter.Demultiplexer, (2, lambda x: x % 2, ), {})
+            # (dp.iter.Multiplexer, (), {}),  # TODO: Fill out
+            # (dp.iter.Sampler, (), {}),  # TODO: Fill out
+            # (dp.iter.Shuffler, (), {}),  # TODO: Fill out
+            # (dp.iter.StreamReader, (), {}),  # TODO: Fill out
+            # (dp.iter.UnBatcher, (), {}),  # TODO: Fill out
+            # (dp.iter.Zipper, (), {}),  # TODO: Fill out
         ]
         if HAS_DILL:
             for dpipe, dp_args, dp_kwargs in unpicklable_datapipes:
@@ -1123,6 +1052,8 @@
     def test_batch_iterdatapipe(self):
         arrs = list(range(10))
         input_dp = dp.iter.IterableWrapper(arrs)
+
+        # Functional Test: raise error when input argument `batch_size = 0`
         with self.assertRaises(AssertionError):
             input_dp.batch(batch_size=0)
 
@@ -1161,12 +1092,14 @@
         target_length = 6
         prebatch_dp = dp.iter.IterableWrapper(range(target_length))
 
+        # Functional Test: Unbatch DataPipe should be the same as pre-batch DataPipe
         input_dp = prebatch_dp.batch(3)
         unbatch_dp = input_dp.unbatch()
-        self.assertEqual(len(list(unbatch_dp)), target_length)
+        self.assertEqual(len(list(unbatch_dp)), target_length)  # __len__ is as expected
         for i, res in zip(prebatch_dp, unbatch_dp):
             self.assertEqual(i, res)
 
+        # Functional Test: unbatch works for an input with nested levels
         input_dp = dp.iter.IterableWrapper([[0, 1, 2], [3, 4, 5]])
         unbatch_dp = input_dp.unbatch()
         self.assertEqual(len(list(unbatch_dp)), target_length)
@@ -1175,84 +1108,48 @@
 
         input_dp = dp.iter.IterableWrapper([[[0, 1], [2, 3]], [[4, 5], [6, 7]]])
 
+        # Functional Test: unbatch works for an input with nested levels
         unbatch_dp = input_dp.unbatch()
         expected_dp = [[0, 1], [2, 3], [4, 5], [6, 7]]
         self.assertEqual(len(list(unbatch_dp)), 4)
         for i, res in zip(expected_dp, unbatch_dp):
             self.assertEqual(i, res)
 
+        # Functional Test: unbatching multiple levels at the same time
         unbatch_dp = input_dp.unbatch(unbatch_level=2)
         expected_dp2 = [0, 1, 2, 3, 4, 5, 6, 7]
         self.assertEqual(len(list(unbatch_dp)), 8)
         for i, res in zip(expected_dp2, unbatch_dp):
             self.assertEqual(i, res)
 
+        # Functional Test: unbatching all levels at the same time
         unbatch_dp = input_dp.unbatch(unbatch_level=-1)
         self.assertEqual(len(list(unbatch_dp)), 8)
         for i, res in zip(expected_dp2, unbatch_dp):
             self.assertEqual(i, res)
 
+        # Functional Test: raises error when input unbatch_level is less than -1
         input_dp = dp.iter.IterableWrapper([[0, 1, 2], [3, 4, 5]])
         with self.assertRaises(ValueError):
             unbatch_dp = input_dp.unbatch(unbatch_level=-2)
             for i in unbatch_dp:
                 print(i)
 
+        # Functional Test: raises error when input unbatch_level is too high
         with self.assertRaises(IndexError):
             unbatch_dp = input_dp.unbatch(unbatch_level=5)
             for i in unbatch_dp:
                 print(i)
 
-<<<<<<< HEAD
-    def test_bucket_batch_iterdatapipe(self):
-        input_dp = dp.iter.IterableWrapper(range(20))
-        with self.assertRaises(AssertionError):
-            dp.iter.BucketBatcher(input_dp, batch_size=0)
-
-        input_dp_nl = IDP_NoLen(range(20))
-        bucket_dp_nl = dp.iter.BucketBatcher(input_dp_nl, batch_size=7)
-        with self.assertRaisesRegex(TypeError, r"instance doesn't have valid length$"):
-            len(bucket_dp_nl)
-
-        def _helper(**kwargs):
-            data_len = 100
-            arrs = list(range(data_len))
-            random.shuffle(arrs)
-            input_dp = dp.iter.IterableWrapper(arrs)
-            bucket_dp = dp.iter.BucketBatcher(input_dp, **kwargs)
-
-            self.assertEqual(len(bucket_dp), data_len // 3 if kwargs['drop_last'] else data_len // 3 + 1)
-
-            def _verify_bucket_sorted(bucket):
-                # Sort batch in a bucket
-                bucket = sorted(bucket, key=lambda x: x[0])
-                flat = [item for batch in bucket for item in batch]
-                # Elements in the bucket should be sorted
-                self.assertEqual(flat, sorted(flat))
-
-            batch_num = kwargs['batch_num'] if 'batch_num' in kwargs else 100
-            bucket = []
-            for idx, d in enumerate(bucket_dp):
-                self.assertEqual(d, sorted(d))
-                bucket.append(d)
-                if idx % batch_num == batch_num - 1:
-                    _verify_bucket_sorted(bucket)
-                    bucket = []
-            _verify_bucket_sorted(bucket)
-
-        def _sort_fn(data):
-            return sorted(data)
-
-        # In-batch shuffle
-        _helper(batch_size=3, drop_last=False, batch_num=5, sort_key=_sort_fn)
-        _helper(batch_size=3, drop_last=False, batch_num=2, bucket_num=2, sort_key=_sort_fn)
-        _helper(batch_size=3, drop_last=True, batch_num=2, sort_key=_sort_fn)
-        _helper(batch_size=3, drop_last=True, batch_num=2, bucket_num=2, sort_key=_sort_fn)
-
-    def test_filter_iterdatapipe(self):
-=======
+        # Reset Test: unbatch_dp resets properly
+        input_dp = dp.iter.IterableWrapper([[0, 1, 2], [3, 4, 5]])
+        unbatch_dp = input_dp.unbatch(unbatch_level=-1)
+        n_elements_before_reset = 3
+        res_before_reset, res_after_reset = reset_after_n_next_calls(unbatch_dp, n_elements_before_reset)
+        self.assertEqual([0, 1, 2], res_before_reset)
+        self.assertEqual([0, 1, 2, 3, 4, 5], res_after_reset)
+
     def test_filter_datapipe(self):
->>>>>>> fd9e08df
         input_ds = dp.iter.IterableWrapper(range(10))
 
         def _filter_fn(data, val, clip=False):
@@ -1332,20 +1229,31 @@
             len(shuffle_dp_nl)
 
     def test_zip_iterdatapipe(self):
+
+        # Functional Test: raises TypeError when an input is not of type `IterDataPipe`
         with self.assertRaises(TypeError):
             dp.iter.Zipper(dp.iter.IterableWrapper(range(10)), list(range(10)))  # type: ignore[arg-type]
 
+        # Functional Test: raises TypeError when an input does not have valid length
         zipped_dp = dp.iter.Zipper(dp.iter.IterableWrapper(range(10)), IDP_NoLen(range(5)))  # type: ignore[var-annotated]
         with self.assertRaisesRegex(TypeError, r"instance doesn't have valid length$"):
             len(zipped_dp)
+
+        # Functional Test: zips the results properly
         exp = list((i, i) for i in range(5))
         self.assertEqual(list(zipped_dp), exp)
 
+        # Functional Test: zips the inputs properly even when lengths are different (zips to the shortest)
         zipped_dp = dp.iter.Zipper(dp.iter.IterableWrapper(range(10)), dp.iter.IterableWrapper(range(5)))
+
+        # __len__ Test: length matches the length of the shortest input
         self.assertEqual(len(zipped_dp), 5)
-        self.assertEqual(list(zipped_dp), exp)
-        # Reset
-        self.assertEqual(list(zipped_dp), exp)
+
+        # Reset Test:
+        n_elements_before_reset = 3
+        res_before_reset, res_after_reset = reset_after_n_next_calls(zipped_dp, n_elements_before_reset)
+        self.assertEqual(list((i, i) for i in range(5))[:n_elements_before_reset], res_before_reset)
+        self.assertEqual(list((i, i) for i in range(5)), res_after_reset)
 
 
 class TestFunctionalMapDataPipe(TestCase):
