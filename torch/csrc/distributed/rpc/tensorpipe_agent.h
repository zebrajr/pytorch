--- conflicted
+++ resolved
@@ -11,10 +11,6 @@
 #include <c10d/Store.hpp>
 #include <torch/csrc/distributed/rpc/macros.h>
 #include <torch/csrc/distributed/rpc/rpc_agent.h>
-
-#ifdef USE_CUDA_NOT_ROCM
-#include <ATen/cuda/CUDAFuture.h>
-#endif
 
 // Forward-declare the TensorPipe classes we need, to avoid including its
 // headers in PyTorch's ones and thus have it become a public dependency.
@@ -182,12 +178,7 @@
       const WorkerInfo& to,
       Message&& message,
       const float rpcTimeoutSeconds = kUnsetRpcTimeout,
-<<<<<<< HEAD
-      const std::unordered_map<c10::DeviceIndex, c10::DeviceIndex>& deviceMap =
-          {}) override;
-=======
       const DeviceMap& deviceMap = {}) override;
->>>>>>> 8be5b1ca
 
   // join() and sync() would be deprecated -
   // https://github.com/pytorch/pytorch/issues/27647
@@ -208,13 +199,9 @@
 
   void addGilWaitTime(const std::chrono::microseconds gilWaitTime) override;
 
-<<<<<<< HEAD
-  tensorpipe::DeviceMap getDeviceMap(const WorkerInfo& dest) override;
-=======
   DeviceMap getDeviceMap(const WorkerInfo& dest) const override;
 
   const std::vector<c10::Device>& getDevices() const override;
->>>>>>> 8be5b1ca
 
   using NetworkDataDict =
       std::unordered_map<std::string, AggregatedNetworkData>;
@@ -255,16 +242,9 @@
   void pipeWrite(
       const std::shared_ptr<tensorpipe::Pipe>&,
       Message&& message,
-<<<<<<< HEAD
-      std::vector<c10::DeviceIndex>&& devices,
-      std::shared_ptr<LazyStreamContext> ctx,
-      std::function<void(const tensorpipe::Error&)>,
-      const tensorpipe::DeviceMap& deviceMap = {}) noexcept;
-=======
       std::vector<c10::Device>&& devices,
       std::shared_ptr<LazyStreamContext> ctx,
       std::function<void(const tensorpipe::Error&)>) noexcept;
->>>>>>> 8be5b1ca
 
   // Callback of listener accept()
   void onListenerAccepted(
@@ -276,11 +256,7 @@
 
   void sendCompletedResponseMessage(
       std::shared_ptr<tensorpipe::Pipe>& pipe,
-<<<<<<< HEAD
-      std::shared_ptr<JitFuture>& futureResponseMessage,
-=======
       JitFuture& futureResponseMessage,
->>>>>>> 8be5b1ca
       uint64_t messageId,
       std::shared_ptr<LazyStreamContext> ctx);
 
@@ -295,35 +271,9 @@
       uint64_t requestSize,
       const std::string& destWorkerName);
 
-<<<<<<< HEAD
-  inline std::vector<c10::DeviceIndex> getDevicesForRemote(
-=======
   inline std::vector<c10::Device> getDevicesForRemote(
->>>>>>> 8be5b1ca
       const std::string& remoteName,
       const Message& message) const;
-
-#ifdef USE_CUDA_NOT_ROCM
-  // An RPC-specific CUDAFuture subclass. It overrides the extractDataPtrs
-  // function to handle and only handle RPC Messages.
-  struct TORCH_CUDA_CPP_API RpcCUDAFuture final : at::cuda::CUDAFuture {
-   public:
-    using at::cuda::CUDAFuture::CUDAFuture;
-
-   protected:
-    std::vector<std::reference_wrapper<const at::DataPtr>> extractDataPtrs(
-        const at::IValue& value) override {
-      const auto message = value.toCustomClass<Message>();
-      TORCH_INTERNAL_ASSERT(
-          message, "Passed a non-Message type to RpcCUDAFuture");
-      std::vector<std::reference_wrapper<const at::DataPtr>> data_ptrs;
-      for (const auto& tensor : message->tensors()) {
-        data_ptrs.emplace_back(tensor.storage().data_ptr());
-      }
-      return data_ptrs;
-    }
-  };
-#endif
 
   // When a request+response completes, we need to mark the future message as
   // complete. However, if its timeout has already expired, it already has an
@@ -332,22 +282,6 @@
   // then, it ends up printing a log message, which may worry the user. To solve
   // both issues we use a separate atomic flag to know the status of the future.
   struct AtomicJitFuture {
-<<<<<<< HEAD
-    AtomicJitFuture(bool noCuda = true) {
-#ifdef USE_CUDA_NOT_ROCM
-      if (!noCuda) {
-        jitFuture = std::make_shared<RpcCUDAFuture>(at::AnyClassType::get());
-      } else {
-#else
-      {
-#endif
-        jitFuture = std::make_shared<JitFuture>(at::AnyClassType::get());
-      }
-    }
-
-    std::atomic_flag isComplete = ATOMIC_FLAG_INIT;
-    std::shared_ptr<JitFuture> jitFuture;
-=======
     explicit AtomicJitFuture(const std::vector<c10::Device>& devices) {
       jitFuture = c10::make_intrusive<at::ivalue::Future>(
           at::AnyClassType::get(), devices);
@@ -355,7 +289,6 @@
 
     std::atomic_flag isComplete = ATOMIC_FLAG_INIT;
     c10::intrusive_ptr<JitFuture> jitFuture;
->>>>>>> 8be5b1ca
   };
 
   // Maintains state per client pipe to track pending response messages and
