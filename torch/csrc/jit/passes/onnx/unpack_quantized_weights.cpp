--- conflicted
+++ resolved
@@ -138,7 +138,6 @@
     int64_t zero_point) {
   Node* const_node_1 = graph->create(prim::Constant);
   auto const_value =
-<<<<<<< HEAD
       at::from_blob(
           data, c10::IntArrayRef(shapes), c10::IntArrayRef(strides), at::kChar)
           .to(at::kCPU);
@@ -146,47 +145,30 @@
   at::Tensor const_value_copy = at::empty_strided(
       c10::IntArrayRef(shapes), c10::IntArrayRef(strides), options);
   const_value_copy.copy_(const_value);
-=======
-      at::from_blob(data.data(), c10::IntArrayRef(shapes), at::kFloat)
-          .to(at::kCPU);
-  auto options = c10::TensorOptions().dtype(at::kFloat).device(at::kCPU);
-  at::Tensor const_value_copy = at::empty(c10::IntArrayRef(shapes), options);
-  const_value.copy_(const_value);
->>>>>>> cc2aad2e
   const_node_1->t_(Symbol::attr("value"), const_value_copy);
 
   Node* const_node_2 = graph->create(prim::Constant);
   std::vector<float> scale_v{scale};
   std::vector<int64_t> scale_shapes{1};
-<<<<<<< HEAD
-  auto const_shape = at::from_blob(scale_v.data(), c10::IntArrayRef(scale_shapes), at::kFloat).to(at::kCPU);
-  options = c10::TensorOptions().dtype(at::kFloat).device(at::kCPU);
-  at::Tensor const_shape_copy = at::empty(c10::IntArrayRef(scale_shapes), options);
-=======
   auto const_shape =
       at::from_blob(scale_v.data(), c10::IntArrayRef(scale_shapes), at::kFloat)
           .to(at::kCPU);
+  options = c10::TensorOptions().dtype(at::kFloat).device(at::kCPU);
   at::Tensor const_shape_copy =
       at::empty(c10::IntArrayRef(scale_shapes), options);
->>>>>>> cc2aad2e
   const_shape_copy.copy_(const_shape);
   const_node_2->t_(Symbol::attr("value"), const_shape_copy);
 
   Node* const_node_3 = graph->create(prim::Constant);
   std::vector<int64_t> zero_point_v{zero_point};
   std::vector<int64_t> zero_shapes{1};
-<<<<<<< HEAD
-  auto const_zero = at::from_blob(zero_point_v.data(), c10::IntArrayRef(zero_shapes), at::kInt).to(at::kCPU);
-  options = c10::TensorOptions().dtype(at::kInt).device(at::kCPU);
-  at::Tensor const_zero_copy = at::empty(c10::IntArrayRef(zero_shapes), options);
-=======
   auto const_zero =
       at::from_blob(
           zero_point_v.data(), c10::IntArrayRef(zero_shapes), at::kInt)
           .to(at::kCPU);
+  options = c10::TensorOptions().dtype(at::kInt).device(at::kCPU);
   at::Tensor const_zero_copy =
       at::empty(c10::IntArrayRef(zero_shapes), options);
->>>>>>> cc2aad2e
   const_zero_copy.copy_(const_zero);
   const_node_3->t_(Symbol::attr("value"), const_zero_copy);
 
@@ -458,7 +440,6 @@
       c2_weight->insertBefore(qlinear_node);
       qlinear_node->insertInput(1, c2_weight->output());
     } else {
-<<<<<<< HEAD
       std::vector<Node*> unpacked_wt = CreateQuantizedWeights(
           inp_data,
           graph,
@@ -466,22 +447,6 @@
           wt_strides,
           static_cast<float>(unpacked_weight.q_scale()),
           unpacked_weight.q_zero_point());
-=======
-      std::vector<float> unpacked_weight_values;
-      unpacked_weight_values.reserve(unpacked_weight.numel());
-      auto unpacked_weight_data =
-          reinterpret_cast<int8_t*>(unpacked_weight.data_ptr<c10::qint8>());
-      for (const auto i : c10::irange(unpacked_weight.numel())) {
-        unpacked_weight_values.push_back(
-            static_cast<float>(unpacked_weight_data[i]));
-      }
-      std::vector<Node*> c2_weight = CreateQuantizedWeights(
-          unpacked_weight_values,
-          graph,
-          wt_sizes,
-          static_cast<float>(unpacked_weight.q_scale()),
-          weight_zp);
->>>>>>> cc2aad2e
       graph->setInsertPoint(qlinear_node);
       Node* quant_node = graph->create(prim::TupleConstruct);
       for (auto* n : unpacked_wt) {
