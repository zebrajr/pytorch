--- conflicted
+++ resolved
@@ -19,11 +19,8 @@
 #include <torch/csrc/jit/passes/remove_mutation.h>
 #include <torch/csrc/jit/passes/subgraph_rewrite.h>
 #include <torch/csrc/jit/passes/variadic_ops.h>
-<<<<<<< HEAD
 #include <torch/csrc/jit/runtime/graph_iterator.h>
-=======
 #include <torch/csrc/jit/runtime/static/fusion.h>
->>>>>>> d35fc409
 #include <torch/csrc/jit/runtime/static/memory_planner.h>
 #include <torch/csrc/jit/runtime/static/ops.h>
 #include <torch/csrc/jit/runtime/static/passes.h>
@@ -808,14 +805,19 @@
   const auto block_idx_start = block_idx;
   for (auto& pnode : nodes_) {
     auto* node = pnode.node();
-    auto& block_runners = pnode.block_runners();
-
-    for (const auto i : c10::irange(node->blocks().size())) {
+    const auto num_blocks = node->blocks().size();
+    if (!num_blocks) {
+      continue;
+    }
+    auto block_runners = std::make_unique<std::vector<BlockRunner>>();
+    block_runners->reserve(num_blocks);
+
+    for (const auto i : c10::irange(num_blocks)) {
       (void)i; // Suppress unused variable warning
-      block_runners.push_back(
-          std::make_shared<BlockRunner>(sm, values, ++block_idx));
-      block_idx += block_runners.back()->num_sub_blocks();
-    }
+      block_runners->emplace_back(sm, values, ++block_idx);
+      block_idx += block_runners->back().num_sub_blocks();
+    }
+    pnode.set_block_runners(std::move(block_runners));
   }
   const auto num_sub_blocks = block_idx - block_idx_start;
   TORCH_CHECK(
@@ -1095,10 +1097,7 @@
   }
 }
 
-<<<<<<< HEAD
-BlockRunner::Deallocator::~Deallocator() {
-=======
-bool StaticRuntime::fast_check_and_correct_overlap_with(
+bool BlockRunner::fast_check_and_correct_overlap_with(
     ProcessedNode& n,
     c10::IValue& tensor_ival) {
   auto& tensor = tensor_ival.toTensor();
@@ -1111,8 +1110,7 @@
   return false;
 }
 
-StaticRuntime::Deallocator::~Deallocator() {
->>>>>>> d35fc409
+BlockRunner::Deallocator::~Deallocator() {
   // Assume cleanup cannot throw.
   cleanupImpl();
 #ifndef NDEBUG
@@ -1643,9 +1641,10 @@
       }
     }
 
-    if (recurse_on_sub_blocks) {
-      for (auto& block_runner : pnode.block_runners()) {
-        block_runner->check_for_memory_leak(
+    auto* block_runners = pnode.block_runners();
+    if (recurse_on_sub_blocks && block_runners) {
+      for (auto& block_runner : *block_runners) {
+        block_runner.check_for_memory_leak(
             output_returned, recurse_on_sub_blocks);
       }
     }
@@ -1971,7 +1970,6 @@
 StaticRuntime::StaticRuntime(const StaticModule& sm) {
   values_.resize(sm.value_buffer_size());
   std::copy(sm.constants().begin(), sm.constants().end(), values_.begin());
-
   block_ = std::make_unique<BlockRunner>(sm, values_, 0);
 }
 
