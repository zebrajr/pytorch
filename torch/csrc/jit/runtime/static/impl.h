#pragma once

#include <ATen/core/interned_strings.h>
#include <ATen/core/ivalue.h>
#include <c10/core/CPUAllocator.h>
<<<<<<< HEAD
#include <c10/util/hash.h>
=======
#include <c10/util/ArrayRef.h>
#include <c10/util/variant.h>
>>>>>>> 885da61d
#include <torch/csrc/jit/api/module.h>
#include <torch/csrc/jit/ir/ir.h>
#include <torch/csrc/jit/passes/constant_propagation.h>
#include <torch/csrc/jit/passes/freeze_module.h>
#include <torch/csrc/jit/passes/inliner.h>

#ifdef FBCODE_CAFFE2
#include <folly/container/F14Map.h>
#include <folly/container/F14Set.h>
#endif

namespace torch {
namespace jit {

#ifdef FBCODE_CAFFE2
template <typename Key, typename Value>
using FastMap = folly::F14FastMap<Key, Value>;
template <typename Key>
using FastSet = folly::F14FastSet<Key>;
#else
template <typename Key, typename Value>
using FastMap = std::unordered_map<Key, Value>;
template <typename Key>
using FastSet = std::unordered_set<Key>;
#endif

TORCH_API bool canEnableStaticRuntime(
    const std::shared_ptr<torch::jit::Graph>& graph);

TORCH_API std::string dumpValueSet(
    const FastSet<const Value*>& value_set,
    const char* set_name = "");

// Group values used by `graph` into three categories:
//
// - output_aliases:
//     values that are either outputs or contain aliases of outputs
// - external_aliases:
//     values that are inputs, constants, or their aliases.
//     The output aliases that end up here are as a result of aliasDb failing to
//     recognize them as outputs due to collection object (e.g., Tuple) aliasing
//     inputs.
// Values that dont't show up in output_aliases or external_aliases are created
// and consumed within the graph.
class ValueGroup {
 public:
  explicit ValueGroup() = default;
  void init(const std::shared_ptr<torch::jit::Graph>& graph, AliasDb& db);

  bool isExternalAlias(const Value* value) const {
    return external_aliases_.find(value) != external_aliases_.end();
  }

  bool isOutputAlias(const Value* value) const {
    return output_aliases_.find(value) != output_aliases_.end();
  }

  bool isAlwaysAlive(const Value* value) const {
    return isExternalAlias(value) || isOutputAlias(value);
  }

  std::string toString() const {
    return c10::str(
        dumpValueSet(output_aliases_, "ValueGroup::output_aliases_"),
        "\n",
        dumpValueSet(external_aliases_, "ValueGroup::external_aliases_"));
  }

 private:
  FastSet<const Value*> output_aliases_;
  FastSet<const Value*> external_aliases_;
};

struct TORCH_API StaticModuleOptions {
  // to batch allocate (deallocate) tensor storage for all non-escaping
  // temporary tensors
  bool cleanup_activations{true};
  // enabling out variant allows Static Runtime to do memory planning
  bool enable_out_variant{true};
  // to reuse tensor storage for tensors whose live-range do not overlap to
  // reduce memory footprint (enable_out_variant must be true)
  bool optimize_memory{true};
  // to batch allocate tensor storage for output tensors of the
  // graph, where storage is deallocated outside static runtime
  // (enable_out_variant must be true)
  bool manage_output_tensors{false};
};

/// The static runime supports two execution modes.
///
/// Mode 1: single-threaded with no parallelism except for intra-op parallelism
/// For this mode, you can do either:
/// @code
///   // m is a TorchScript module
///   auto module = StaticModule(m, opts);
///   auto output = module(args, kwargs);
/// @endcode
///
/// or
///
/// @code
///   // g is the TorchScript graph
///   auto module = StaticModule(g, opts);
///   auto output = module(args, kwargs);
/// @endcode
///
/// Mode 2: similar to data parallelism, run the same model for different inputs
/// on different threads at the same time.
/// You should have one StaticModule per model, and one StaticRuntime instance
/// per running thread. To avoiding creating StaticRuntimes on the fly, use a
/// synchronized stack (i.e. boost::lockfree::stack) to cache all the
/// StaticRuntime instances in your code.
/// @code
///   // initialization
///   auto module = std::make_shared<StaticModule>(m, opts);
///
///   // 128 is good for most cases. Pick a number that works for you
///   boost::lockfree::stack<std::shared_ptr<StaticRuntime>,
///     boost::lockfree::fixed_sized<true>> pool(128);
///
///   // inference
///   std::shared_ptr<StaticRuntime> runtime = nullptr;
///   pool.pop(runtime);
///   if (!runtime) {
///     // holds a reference to the underlying module
///     // but does its own memory management
///     runtime = std::make_shared<StaticRuntime>(*module);
///   }
///   auto output = runtime(args, kwargs);
///   pool.push(runtime);
/// @endcode
///

class MemoryPlanner;
class ProcessedNode;
class StaticRuntime;
class TORCH_API StaticModule {
 public:
  explicit StaticModule(
      std::shared_ptr<torch::jit::Graph> g,
      const StaticModuleOptions& opts = StaticModuleOptions());

  explicit StaticModule(
      const torch::jit::Module& m,
      bool is_frozen = false,
      const StaticModuleOptions& opts = StaticModuleOptions());

  typedef enum {
    CONSTANT_VALUE = -2, // VALUE nodes defined by prim::Constant
    INPUT_VALUE = -1, // VALUE nodes representing graph inputs
  } VALUE_KIND;

 private:
  explicit StaticModule(
<<<<<<< HEAD
      std::pair<std::shared_ptr<torch::jit::Graph>, std::shared_ptr<Module>>
      graph_and_module,
=======
      std::pair<std::shared_ptr<torch::jit::Graph>, c10::optional<Module>>
          graph_and_module,
>>>>>>> 885da61d
      const StaticModuleOptions& opts);

  // for <kind, idx>
  //   if kind == CONSTANT_VALUE: map to constants_[idx]
  //   if kind == INPUT_VALUE: map to inputs_[idx]
  //   otherwise: map to nodes_[kind].outputs()[idx]
  using DefInfo = std::pair<int, int>;

 public:
  c10::IValue operator()(
      const std::vector<c10::IValue>& args,
      const std::unordered_map<std::string, c10::IValue>& kwargs);
  c10::IValue operator()(
      std::vector<c10::IValue>&& args,
      const std::unordered_map<std::string, c10::IValue>& kwargs);

  const Graph& graph() const {
    return *graph_;
  }

  const Module& module() const {
    return *module_;
  }

  const StaticModuleOptions& opts() const;

  const ValueGroup& valueGroup() const {
    return value_group_;
  }

  size_t num_inputs() const;
  size_t num_outputs() const;

  const FastMap<int, std::vector<DefInfo>>& index_map() const {
    return node_inputs_ssa_def_map_;
  }

  const std::vector<DefInfo>& output_indices() const {
    return output_ssa_defs_;
  }

  const std::vector<IValue>& constants() const {
    return constants_;
  }

  const std::vector<ProcessedNode>& nodes() const {
    return nodes_;
  }

  bool is_optimizable_container_type(const Node* n) const {
    auto it = node_is_optimizable_container_type_.find(n);
    return it != node_is_optimizable_container_type_.end();
  }

  const c10::optional<c10::FunctionSchema>& schema() const {
    return schema_;
  }

  const FastMap<const Value*, std::vector<const Value*>>&
  values_share_same_storage() const {
    return value_to_same_storage_values_;
  }

  const ValueGroup& value_group() const {
    return value_group_;
  }

  bool first_input_is_self() const {
    return first_input_is_self_;
  }

  StaticRuntime& runtime();

 private:
  StaticModuleOptions opts_;
  bool first_input_is_self_{false};
  std::shared_ptr<torch::jit::Graph> graph_;
  c10::optional<torch::jit::Module> module_;
  c10::optional<c10::FunctionSchema> schema_;
  std::unique_ptr<StaticRuntime> cached_runtime_;

  // Bookkeeping for creating new StaticRuntime instances
  // IValue table (defined by prim::Constant nodes)
  std::vector<IValue> constants_;
  // The nodes we need to run
  std::vector<ProcessedNode> nodes_;
  // a vector of ssa_defs corresponding to graph->outputs()
  std::vector<DefInfo> output_ssa_defs_;
  // map a node idx (in graph order) to a vector of ssa_defs for node inputs
  FastMap<int, std::vector<DefInfo>> node_inputs_ssa_def_map_;

  ValueGroup value_group_;

  // map a value to the set of values that may share the same storage with it
  FastMap<const Value*, std::vector<const Value*>>
      value_to_same_storage_values_;

  FastSet<const Node*> node_is_optimizable_container_type_;
};

class TORCH_API StaticRuntime {
 public:
  explicit StaticRuntime(const StaticModule& sm);
  StaticRuntime(StaticRuntime&&) = delete;
  StaticRuntime& operator=(StaticRuntime&&) = delete;
  ~StaticRuntime();

  C10_DISABLE_COPY_AND_ASSIGN(StaticRuntime);

  c10::IValue operator()(
      const std::vector<c10::IValue>& args,
      const std::unordered_map<std::string, c10::IValue>& kwargs);
  c10::IValue operator()(
      std::vector<c10::IValue>&& args,
      const std::unordered_map<std::string, c10::IValue>& kwargs);

  void benchmark(
      const std::vector<std::vector<c10::IValue>>& args_list,
      const std::vector<std::unordered_map<std::string, c10::IValue>>&
          kwargs_list,
      const int warmup_runs,
      const int main_runs,
      bool print_per_node_time = false,
      bool generate_ai_pep_output = false);

  struct IndividualMetrics {
    float setup_time{0.0};
    float memory_alloc_time{0.0};
    float memory_dealloc_time{0.0};
    float output_dealloc_time{0.0};
    float first_iter_time{0.0};
    float total_time{0.0};
    size_t out_nodes_count{0};
    size_t total_nodes_count{0};
    std::vector<float> time_per_node;
    std::unordered_map<std::string, float> time_per_node_type;
    std::unordered_map<std::string, float> percent_per_node_type;
    std::unordered_map<std::string, int> instances_per_node_type;
    std::unordered_set<std::string> out_nodes;
    std::unordered_set<std::string> native_nodes;
  };

  IndividualMetrics benchmark_individual_ops(
      const std::vector<std::vector<c10::IValue>>& args_list,
      const std::vector<std::unordered_map<std::string, c10::IValue>>&
          kwargs_list,
      const int warmup_runs,
      const int main_runs);

  // Input is readwrite
  IValue& Input(size_t i) {
    DCHECK(i < inputs_.size());
    return inputs_[i];
  }

  // Output is readonly. The writing process happens inside ProcessedNodes
  const IValue& Output(size_t i) const {
    DCHECK(i < outputs_.size());
    return *outputs_[i];
  }

  const std::vector<IValue*> outputs() const {
    return outputs_;
  }

  const std::vector<ProcessedNode>& nodes() const {
    return nodes_;
  }

  std::vector<ProcessedNode>& nodes() {
    return nodes_;
  }

  const Graph& graph() const {
    return static_module_.graph();
  }

  void check_for_memory_leak(bool output_returned = true);

  bool is_optimizable_container_type(Node* n) const {
    return static_module_.is_optimizable_container_type(n);
  }

  // Deallocate managed output tensors. This should be called only when all the
  // references to the output from Static Runtime are gone.
  void deallocateOutputTensors();

  bool checkOutputTensorMemoryLeaks();

  bool isManagedOutputTensor(const IValue& ivalue);

 private:
  template <typename IValueList>
  c10::IValue run_impl(
      IValueList&& args,
      const std::unordered_map<std::string, c10::IValue>& kwargs);

  // helper method for copying input args/kwargs into inputs_
  void set_inputs(
      const std::vector<c10::IValue>& args,
      const std::unordered_map<std::string, c10::IValue>& kwargs);
  void set_inputs(
      std::vector<c10::IValue>&& args,
      const std::unordered_map<std::string, c10::IValue>& kwargs);

  // clean up owning refs of input IValues
  void clean_up_input_ivalues() {
    for (IValue& ival : inputs_) {
      ival = IValue();
    }
  }

  void create_memory_planner();

  float benchmark_model(
      const std::vector<std::vector<c10::IValue>>& args_list,
      const std::vector<std::unordered_map<std::string, c10::IValue>>&
          kwargs_list,
      const int warmup_runs,
      const int main_runs);

  void display_nodes(
      const std::vector<c10::IValue>& args,
      const std::unordered_map<std::string, c10::IValue>& kwargs);

  IValue move_outputs_to_tuple(size_t num_outputs);

  // Memory planning is only enabled if sm->opts().cleanup_activations is true.
  // Otherwise, the memory used by activations is cached inside the static
  // runtime.
  const StaticModule& static_module_;
  std::unique_ptr<MemoryPlanner> planner_;
  std::vector<IValue> inputs_;
  std::vector<IValue*> outputs_;
  std::vector<ProcessedNode> nodes_;
};

// NOLINTNEXTLINE(cppcoreguidelines-pro-type-member-init)
class TORCH_API ProcessedNode {
 public:
  // NOLINTNEXTLINE(cppcoreguidelines-pro-type-member-init)
  ProcessedNode() = default;
  ProcessedNode(
      Node* n,
      std::unique_ptr<const IValue*[]> inputs,
      size_t inputsSize,
      bool enable_out_variant);

  ProcessedNode(const ProcessedNode& rhs)
      : node_(rhs.node_),
        fn_(rhs.fn_),
        inputs_(std::make_unique<const IValue*[]>(rhs.inputs_size_)),
        outputs_(std::make_unique<IValue[]>(rhs.outputs_size_)),
        inputs_size_(rhs.inputs_size_),
        outputs_size_(rhs.outputs_size_),
        op_name_(rhs.op_name_) {
    std::copy(
        rhs.inputs_.get(), rhs.inputs_.get() + inputs_size_, inputs_.get());
    std::copy(
        rhs.outputs_.get(), rhs.outputs_.get() + outputs_size_, outputs_.get());
  }

  ProcessedNode& operator=(const ProcessedNode& rhs) {
    if (this == &rhs) {
      return *this;
    }
    node_ = rhs.node_;
    fn_ = rhs.fn_;

    if (!inputs_ || inputs_size_ != rhs.inputs_size_) {
      inputs_ = std::make_unique<const IValue*[]>(rhs.inputs_size_);
      inputs_size_ = rhs.inputs_size_;
    }
    std::copy(
        rhs.inputs_.get(), rhs.inputs_.get() + inputs_size_, inputs_.get());

    if (!outputs_ || outputs_size_ != rhs.outputs_size_) {
      outputs_ = std::make_unique<IValue[]>(rhs.outputs_size_);
      outputs_size_ = rhs.outputs_size_;
    }
    std::copy(
        rhs.outputs_.get(), rhs.outputs_.get() + outputs_size_, outputs_.get());
    op_name_ = rhs.op_name_;

    return *this;
  }

  // These should be noexcept, but some Android build is failing
  // saying the noexcept specification doesn't match the calculated
  // one. Maybe c10::variant is throwing it off?
  ProcessedNode(ProcessedNode&&) = default;
  ProcessedNode& operator=(ProcessedNode&&) = default;

  void run();

  Node* node() const {
    return node_;
  }

  // Input is readonly
  const IValue& Input(size_t i) const {
    DCHECK(i < inputs_size_);
    return *inputs_[i];
  }

  // Output is readwrite
  IValue& Output(size_t i) {
    DCHECK(i < outputs_size_);
    return outputs_[i];
  }

  const IValue& Output(size_t i) const {
    DCHECK(i < outputs_size_);
    return outputs_[i];
  }

  void set_input(size_t index, const IValue* ival) {
    inputs_[index] = ival;
  }

  C10_NODISCARD c10::ArrayRef<const IValue> outputs() const {
    return c10::ArrayRef<const IValue>(outputs_.get(), outputs_size_);
  }

  C10_NODISCARD c10::ArrayRef<const IValue*> inputs() const {
    return c10::ArrayRef<const IValue*>(inputs_.get(), inputs_size_);
  }

  std::vector<IValue> clone_inputs() const;

  bool has_out_variant() const {
    return fn_.kind == FunctionKind::kOutVariant;
  }

  bool has_native() const {
    return fn_.kind == FunctionKind::kNativeFunction;
  }

  bool verify_no_memory_overlap() const;

  const char* get_op_name() const {
    return op_name_;
  }

 private:
  Node* node_;
  enum class FunctionKind {
    kOutVariant,
    kNativeFunction,
    kInterpreterFallback,
  };
  struct Function {
    std::function<void(ProcessedNode*)> f;
    FunctionKind kind = FunctionKind::kOutVariant;
  };
  Function fn_;
  std::unique_ptr<const IValue*[]> inputs_; // unowned
  std::unique_ptr<IValue[]> outputs_;
  size_t inputs_size_;
  size_t outputs_size_;
  const char* op_name_;
};

//  Map each value to all values that are alive at the same time.
using LivenessMap = FastMap<const Value*, FastSet<const Value*>>;

typedef struct LiveRange {
  size_t begin;
  size_t end;
} LiveRange;

inline std::ostream& operator<<(std::ostream& str, LiveRange lvr) {
  return str << "[" << lvr.begin << ", " << lvr.end << "]";
}

inline bool operator==(const LiveRange& lhs, const LiveRange& rhs) {
  return lhs.begin == rhs.begin && lhs.end == rhs.end;
}

TORCH_API FastSet<const Value*> GetAlwaysAliveValues(
    const std::shared_ptr<torch::jit::Graph>& graph,
    AliasDb& db);

TORCH_API std::pair<LivenessMap, FastMap<const Value*, LiveRange>> GetLiveness(
    const std::shared_ptr<torch::jit::Graph>& graph,
    const FastSet<const Value*>& always_alive,
    AliasDb& db);

} // namespace jit
} // namespace torch

namespace std {
template <>
struct hash<torch::jit::LiveRange> {
  size_t operator()(torch::jit::LiveRange const& range) const {
    // shift so that single point ranges don't have hash zero (xor cancels)
    return std::hash<size_t>()(range.begin) ^
        (std::hash<size_t>()(range.end) << 1);
  }
};

} // namespace std<|MERGE_RESOLUTION|>--- conflicted
+++ resolved
@@ -3,12 +3,8 @@
 #include <ATen/core/interned_strings.h>
 #include <ATen/core/ivalue.h>
 #include <c10/core/CPUAllocator.h>
-<<<<<<< HEAD
-#include <c10/util/hash.h>
-=======
 #include <c10/util/ArrayRef.h>
 #include <c10/util/variant.h>
->>>>>>> 885da61d
 #include <torch/csrc/jit/api/module.h>
 #include <torch/csrc/jit/ir/ir.h>
 #include <torch/csrc/jit/passes/constant_propagation.h>
@@ -53,7 +49,7 @@
 //     inputs.
 // Values that dont't show up in output_aliases or external_aliases are created
 // and consumed within the graph.
-class ValueGroup {
+class TORCH_API ValueGroup {
  public:
   explicit ValueGroup() = default;
   void init(const std::shared_ptr<torch::jit::Graph>& graph, AliasDb& db);
@@ -163,13 +159,8 @@
 
  private:
   explicit StaticModule(
-<<<<<<< HEAD
-      std::pair<std::shared_ptr<torch::jit::Graph>, std::shared_ptr<Module>>
-      graph_and_module,
-=======
       std::pair<std::shared_ptr<torch::jit::Graph>, c10::optional<Module>>
           graph_and_module,
->>>>>>> 885da61d
       const StaticModuleOptions& opts);
 
   // for <kind, idx>
@@ -533,7 +524,6 @@
   const char* op_name_;
 };
 
-//  Map each value to all values that are alive at the same time.
 using LivenessMap = FastMap<const Value*, FastSet<const Value*>>;
 
 typedef struct LiveRange {
@@ -549,13 +539,9 @@
   return lhs.begin == rhs.begin && lhs.end == rhs.end;
 }
 
-TORCH_API FastSet<const Value*> GetAlwaysAliveValues(
-    const std::shared_ptr<torch::jit::Graph>& graph,
-    AliasDb& db);
-
 TORCH_API std::pair<LivenessMap, FastMap<const Value*, LiveRange>> GetLiveness(
     const std::shared_ptr<torch::jit::Graph>& graph,
-    const FastSet<const Value*>& always_alive,
+    const ValueGroup& value_group,
     AliasDb& db);
 
 } // namespace jit
@@ -566,8 +552,7 @@
 struct hash<torch::jit::LiveRange> {
   size_t operator()(torch::jit::LiveRange const& range) const {
     // shift so that single point ranges don't have hash zero (xor cancels)
-    return std::hash<size_t>()(range.begin) ^
-        (std::hash<size_t>()(range.end) << 1);
+    return c10::get_hash(range.begin, range.end);
   }
 };
 
