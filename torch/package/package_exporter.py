from ._zip_file_torchscript import TorchScriptPackageZipFileWriter
from .package_exporter_oss import PackageExporter as PE
from .package_exporter_oss import * # noqa: F403

class PackageExporter(PE):
    """
    Shim for torch.package.PackageExporter in order to maintain BC.
    """
    importer: Importer

    def __init__(
        self,
        f: Union[str, Path, BinaryIO],
        importer: Union[Importer, Sequence[Importer]] = sys_importer
    ):
        """
        Create an exporter.

        Args:
            f: The location to export to. Can be a  ``string``/``Path`` object containing a filename
                or a binary I/O object.
            importer: If a single Importer is passed, use that to search for modules.
                If a sequence of importers are passsed, an ``OrderedImporter`` will be constructed out of them.
        """
<<<<<<< HEAD
        super.__init__(f, importer, TorchScriptPackageZipFileWriter)
=======
        if isinstance(f, (Path, str)):
            f = str(f)
            self.buffer: Optional[BinaryIO] = None
        else:  # is a byte buffer
            self.buffer = f

        self.zip_file = zip_file_reader_type(f)

        self._written_files: Set[str] = set()

        self.serialized_reduces: Dict[int, Any] = {}

        # A graph tracking all the modules and pickle objects added to this
        # package and the dependencies between them.
        # - Each node is a module name (or a pickle name that looks like '<foo.obj.pkl>')
        # - Each directed edge (u, v) means u depends on v.
        # - Nodes may contain metadata that describe how to write the thing to the zipfile.
        self.dependency_graph = DiGraph()

        # These are OrderedDicts for compatibility with RemovableHandle.
        # Generic OrderedDict type annotations are not present until 3.7.
        # The real type signature is OrderedDict[int, Callable[[PackageExporter, str], None]]
        self._extern_hooks: OrderedDict = OrderedDict()
        self._mock_hooks: OrderedDict = OrderedDict()
        self._intern_hooks: OrderedDict = OrderedDict()
        if isinstance(importer, Importer):
            self.importer = importer
        else:
            if not isinstance(importer, collections.abc.Sequence):
                raise TypeError(
                    "importer arg should be an Importer or a sequence of Importers, "
                    f"got {type(importer)} instead."
                )
            self.importer = OrderedImporter(*importer)

        self.patterns: Dict[GlobGroup, _PatternInfo] = {}
        self._unique_id = 0

    def save_source_file(
        self, module_name: str, file_or_directory: str, dependencies=True
    ):
        """Adds the local file system ``file_or_directory`` to the source package to provide the code
        for ``module_name``.

        Args:
            module_name (str): e.g. ``"my_package.my_subpackage"``, code will be saved to provide code for this package.
            file_or_directory (str): the path to a file or directory of code. When a directory, all python files in the directory
                are recursively copied using :meth:`save_source_file`. If a file is named ``"/__init__.py"`` the code is treated
                as a package.
            dependencies (bool, optional): If ``True``, we scan the source for dependencies.
        """
        path = Path(file_or_directory)
        if path.is_dir():
            to_save = []  # list of tuples with arguments to save_source_string
            module_path = module_name.replace(".", "/")
            for filename in path.glob("**/*.py"):
                relative_path = filename.relative_to(path).as_posix()
                archivename = module_path + "/" + relative_path
                submodule_name = None
                if filename.name == "__init__.py":
                    submodule_name = archivename[: -len("/__init__.py")].replace(
                        "/", "."
                    )
                    is_package = True
                else:
                    submodule_name = archivename[: -len(".py")].replace("/", ".")
                    is_package = False

                # we delay the call to save_source_string so that we record all the source files
                # being provided by this directory structure _before_ attempting to resolve the dependencies
                # on the source. This makes sure we don't try to copy over modules that will just get
                # overwritten by this directory blob
                to_save.append(
                    (
                        submodule_name,
                        _read_file(str(filename)),
                        is_package,
                        dependencies,
                    )
                )

            for item in to_save:
                self.save_source_string(*item)
        else:
            is_package = path.name == "__init__.py"
            self.save_source_string(
                module_name,
                _read_file(file_or_directory),
                is_package,
                dependencies,
            )

    def get_unique_id(self) -> str:
        """Get an id. This id is guaranteed to only be handed out once for this package."""
        ret = str(self._unique_id)
        self._unique_id += 1
        return ret

    def _get_dependencies(
        self, src: str, module_name: str, is_package: bool
    ) -> List[str]:
        """Return all modules that this source code depends on.

        Dependencies are found by scanning the source code for import-like statements.

        Arguments:
            src: The Python source code to analyze for dependencies.
            module_name: The name of the module that ``src`` corresponds to.
            is_package: Whether this module should be treated as a package.
                See :py:meth:`save_source_string` for more info.

        Returns:
            A list containing modules detected as direct dependencies in
            ``src``.  The items in the list are guaranteed to be unique.
        """
        package_name = (
            module_name if is_package else module_name.rsplit(".", maxsplit=1)[0]
        )
        try:
            dep_pairs = find_files_source_depends_on(src, package_name)
        except Exception as e:
            self.dependency_graph.add_node(
                module_name,
                error=PackagingErrorReason.DEPENDENCY_RESOLUTION_FAILED,
                error_context=str(e),
            )
            return []

        # Use a dict to get uniquing but also deterministic order
        dependencies = {}
        for dep_module_name, dep_module_obj in dep_pairs:
            # handle the case where someone did something like `from pack import sub`
            # where `sub` is a submodule. In this case we don't have to save pack, just sub.
            # this ensures we don't pick up additional dependencies on pack.
            # However, in the case where `sub` is not a submodule but an object, then we do have
            # to save pack.
            if dep_module_obj is not None:
                possible_submodule = f"{dep_module_name}.{dep_module_obj}"
                if self._module_exists(possible_submodule):
                    dependencies[possible_submodule] = True
                    # we don't need to save `pack`
                    continue
            if self._module_exists(dep_module_name):
                dependencies[dep_module_name] = True

        return list(dependencies.keys())

    def save_source_string(
        self,
        module_name: str,
        src: str,
        is_package: bool = False,
        dependencies: bool = True,
    ):
        """Adds ``src`` as the source code for ``module_name`` in the exported package.

        Args:
            module_name (str): e.g. ``my_package.my_subpackage``, code will be saved to provide code for this package.
            src (str): The Python source code to save for this package.
            is_package (bool, optional): If ``True``, this module is treated as a package. Packages are allowed to have submodules
                (e.g. ``my_package.my_subpackage.my_subsubpackage``), and resources can be saved inside them. Defaults to ``False``.
            dependencies (bool, optional): If ``True``, we scan the source for dependencies.
        """
        self.dependency_graph.add_node(
            module_name,
            source=src,
            is_package=is_package,
            provided=True,
            action=_ModuleProviderAction.INTERN,
        )

        if dependencies:
            deps = self._get_dependencies(src, module_name, is_package)

            for dep in deps:
                self.dependency_graph.add_edge(module_name, dep)
                self.add_dependency(dep)

    def _write_source_string(
        self,
        module_name: str,
        src: str,
        is_package: bool = False,
    ):
        """Write ``src`` as the source code for ``module_name`` in the zip archive.

        Arguments are otherwise the same as for :meth:`save_source_string`.
        """
        extension = "/__init__.py" if is_package else ".py"
        filename = module_name.replace(".", "/") + extension

        self._write(filename, src)

    def _import_module(self, module_name: str):
        try:
            return self.importer.import_module(module_name)
        except ModuleNotFoundError as e:
            if not is_mangled(module_name):
                raise
            msg = (
                f"Module not found: '{module_name}'. Make sure the PackageImporter that "
                "created this module is present in `self.importer`"
            )
            raise ModuleNotFoundError(msg) from None

    def _module_exists(self, module_name: str) -> bool:
        try:
            self._import_module(module_name)
            return True
        except Exception:
            return False

    def _get_source_of_module(self, module: types.ModuleType) -> Optional[str]:
        filename = getattr(module, "__file__", None)
        result = (
            None
            if filename is None or not filename.endswith(".py")
            else linecache.getlines(filename, module.__dict__)
        )

        if result is None:
            return None

        return "".join(result)

    def add_dependency(self, module_name: str, dependencies=True):
        """Given a module, add it to the dependency graph according to patterns
        specified by the user.
        """
        if (
            module_name in self.dependency_graph
            and self.dependency_graph.nodes[module_name].get("provided") is True
        ):
            return

        # Special case: PackageImporter provides a special module called
        # `torch_package_importer` that allows packaged modules to reference
        # their PackageImporter. We don't want to re-export this.
        if module_name == "torch_package_importer":
            self.dependency_graph.add_node(
                module_name,
                action=_ModuleProviderAction.SKIP,
                provided=True,
            )
            return

        if module_name == "_mock":
            self.dependency_graph.add_node(
                module_name,
                action=_ModuleProviderAction.REPACKAGED_MOCK_MODULE,
                provided=True,
            )
            return

        if self._can_implicitly_extern(module_name):
            self.dependency_graph.add_node(
                module_name, action=_ModuleProviderAction.EXTERN, provided=True
            )
            return

        for pattern, pattern_info in self.patterns.items():
            if pattern.matches(module_name):
                pattern_info.was_matched = True
                self.dependency_graph.add_node(
                    module_name, action=pattern_info.action, provided=True
                )

                if pattern_info.action == _ModuleProviderAction.DENY:
                    # Requiring a denied module just adds an error to the graph.
                    self.dependency_graph.add_node(
                        module_name, error=PackagingErrorReason.DENIED
                    )

                # If we are interning this module, we need to retrieve its
                # dependencies and package those as well.
                if pattern_info.action == _ModuleProviderAction.INTERN:
                    self._intern_module(module_name, dependencies)
                return

        # No patterns have matched. Explicitly add this as an error.
        self.dependency_graph.add_node(
            module_name, error=PackagingErrorReason.NO_ACTION
        )

    def save_module(self, module_name: str, dependencies=True):
        """Save the code for ``module`` into the package. Code for the module is resolved using the ``importers`` path to find the
        module object, and then using its ``__file__`` attribute to find the source code.

        Args:
            module_name (str): e.g. ``my_package.my_subpackage``, code will be saved to provide code
                for this package.
            dependencies (bool, optional): If ``True``, we scan the source for dependencies.
        """
        if not isinstance(module_name, str):
            raise TypeError(
                "save_module() expects a string input, did you perhaps mean to pass `__name__`?"
            )

        self._intern_module(module_name, dependencies)

    def _intern_module(
        self,
        module_name: str,
        dependencies: bool,
    ):
        """Adds the module to the dependency graph as an interned module,
        along with any metadata needed to write it out to the zipfile at serialization time.
        """
        module_obj = self._import_module(module_name)
        # Subtle: if the import above succeeded, either:
        #   1. The module name is not mangled, and this was just a regular import, or
        #   2. The module name is mangled, but one of the importers was able to
        #      recognize the mangling and import it.
        # Either way, it is now safe to demangle this name so that we don't
        # serialize the mangled version to the package.
        module_name = demangle(module_name)

        # Find dependencies of this module and require them as well.
        is_package = hasattr(module_obj, "__path__")
        source = self._get_source_of_module(module_obj)
        if source is None:
            # Couldn't find a source!  Add it to our dependency graph as broken
            # and continue.
            filename = getattr(module_obj, "__file__", None)
            error_context = None
            if filename is None:
                packaging_error = PackagingErrorReason.NO_DUNDER_FILE
            elif filename.endswith(tuple(importlib.machinery.EXTENSION_SUFFIXES)):
                packaging_error = PackagingErrorReason.IS_EXTENSION_MODULE
            else:
                packaging_error = PackagingErrorReason.SOURCE_FILE_NOT_FOUND
                error_context = f"filename: {filename}"
            self.dependency_graph.add_node(
                module_name,
                action=_ModuleProviderAction.INTERN,
                is_package=is_package,
                error=packaging_error,
                error_context=error_context,
                provided=True,
            )
            return

        self.dependency_graph.add_node(
            module_name,
            action=_ModuleProviderAction.INTERN,
            is_package=is_package,
            source=source,
            provided=True,
        )

        if dependencies:
            deps = self._get_dependencies(source, module_name, is_package)
            for dep in deps:
                self.dependency_graph.add_edge(module_name, dep)
                self.add_dependency(dep)

    def save_pickle(
        self,
        package: str,
        resource: str,
        obj: Any,
        dependencies: bool = True,
        pickle_protocol: int = 3,
    ):
        """Save a python object to the archive using pickle. Equivalent to :func:`torch.save` but saving into
        the archive rather than a stand-alone file. Stanard pickle does not save the code, only the objects.
        If ``dependencies`` is true, this method will also scan the pickled objects for which modules are required
        to reconstruct them and save the relevant code.

        To be able to save an object where ``type(obj).__name__`` is ``my_module.MyObject``,
        ``my_module.MyObject`` must resolve to the class of the object according to the ``importer`` order. When saving objects that
        have previously been packaged, the importer's ``import_module`` method will need to be present in the ``importer`` list
        for this to work.

        Args:
            package (str): The name of module package this resource should go in (e.g. ``"my_package.my_subpackage"``).
            resource (str): A unique name for the resource, used to identify it to load.
            obj (Any): The object to save, must be picklable.
            dependencies (bool, optional): If ``True``, we scan the source for dependencies.
        """

        assert (pickle_protocol == 4) or (
            pickle_protocol == 3
        ), "torch.package only supports pickle protocols 3 and 4"

        filename = self._filename(package, resource)
        # Write the pickle data for `obj`
        data_buf = io.BytesIO()
        pickler = create_pickler(data_buf, self.importer, protocol=pickle_protocol)
        pickler.persistent_id = self._persistent_id
        pickler.dump(obj)
        data_value = data_buf.getvalue()

        name_in_dependency_graph = f"<{package}.{resource}>"
        self.dependency_graph.add_node(
            name_in_dependency_graph,
            action=_ModuleProviderAction.INTERN,
            provided=True,
            is_pickle=True,
        )

        def _check_mocked_error(module: Optional[str], field: Optional[str]):
            assert isinstance(module, str)
            assert isinstance(field, str)
            if self._can_implicitly_extern(module):
                return
            for pattern, pattern_info in self.patterns.items():
                if pattern.matches(module):
                    if pattern_info.action == _ModuleProviderAction.MOCK:
                        raise NotImplementedError(
                            f"Object '{field}' from module {module} was mocked out during packaging "
                            f"but is being used in resource - {resource} in package {package}. "
                            "If this error is happening during 'save_pickle', please ensure that your "
                            "pickled object doesn't contain any mocked objects."
                        )
                    else:
                        return

        if dependencies:
            all_dependencies = []
            module = None
            field = None
            memo: DefaultDict[int, str] = defaultdict(None)
            memo_count = 0
            # pickletools.dis(data_value)
            for opcode, arg, pos in pickletools.genops(data_value):
                if pickle_protocol == 4:
                    if (
                        opcode.name == "SHORT_BINUNICODE"
                        or opcode.name == "BINUNICODE8"
                    ):
                        assert isinstance(arg, str)
                        module = field
                        field = arg
                        memo[memo_count] = arg
                    elif (
                        opcode.name == "BINGET_LONG"
                        or opcode.name == "BINGET"
                        or opcode.name == "GET"
                    ):
                        assert isinstance(arg, int)
                        module = field
                        field = memo.get(arg, None)
                    elif opcode.name == "MEMOIZE":
                        memo_count += 1
                    elif opcode.name == "STACK_GLOBAL":
                        assert isinstance(module, str)
                        if module not in all_dependencies:
                            all_dependencies.append(module)
                        _check_mocked_error(module, field)
                elif (
                    pickle_protocol == 3 and opcode.name == "GLOBAL"
                ):  # a global reference
                    assert isinstance(arg, str)
                    module, field = arg.split(" ")
                    if module not in all_dependencies:
                        all_dependencies.append(module)
                    _check_mocked_error(module, field)
            for module_name in all_dependencies:
                self.dependency_graph.add_edge(name_in_dependency_graph, module_name)
                self.add_dependency(module_name)

        self._write(filename, data_value)

    def save_text(self, package: str, resource: str, text: str):
        """Save text data to the package.

        Args:
            package (str): The name of module package this resource should go it (e.g. ``"my_package.my_subpackage"``).
            resource (str): A unique name for the resource, used to identify it to load.
            text (str): The contents to save.
        """
        return self.save_binary(package, resource, text.encode("utf-8"))

    def save_binary(self, package, resource, binary: bytes):
        """Save raw bytes to the package.

        Args:
            package (str): The name of module package this resource should go it (e.g. ``"my_package.my_subpackage"``).
            resource (str): A unique name for the resource, used to identify it to load.
            binary (str): The data to save.
        """
        filename = self._filename(package, resource)
        self._write(filename, binary)

    def register_extern_hook(self, hook: ActionHook) -> RemovableHandle:
        """Registers an extern hook on the exporter.

        The hook will be called each time a module matches against an :meth:`extern` pattern.
        It should have the following signature::

            hook(exporter: PackageExporter, module_name: str) -> None

        Hooks will be called in order of registration.

        Returns:
            :class:`torch.package._hooks.RemovableHandle`:
                A handle that can be used to remove the added hook by calling
                ``handle.remove()``.
        """
        handle = RemovableHandle(self._extern_hooks)
        self._extern_hooks[handle.id] = hook
        return handle

    def register_mock_hook(self, hook: ActionHook) -> RemovableHandle:
        """Registers a mock hook on the exporter.

        The hook will be called each time a module matches against a :meth:`mock` pattern.
        It should have the following signature::

            hook(exporter: PackageExporter, module_name: str) -> None

        Hooks will be called in order of registration.

        Returns:
            :class:`torch.package._hooks.RemovableHandle`:
                A handle that can be used to remove the added hook by calling
                ``handle.remove()``.
        """
        handle = RemovableHandle(self._mock_hooks)
        self._mock_hooks[handle.id] = hook
        return handle

    def register_intern_hook(self, hook: ActionHook) -> RemovableHandle:
        """Registers an intern hook on the exporter.

        The hook will be called each time a module matches against an :meth:`intern` pattern.
        It should have the following signature::

            hook(exporter: PackageExporter, module_name: str) -> None

        Hooks will be called in order of registration.

        Returns:
            :class:`torch.package._hooks.RemovableHandle`:
                A handle that can be used to remove the added hook by calling
                ``handle.remove()``.
        """
        handle = RemovableHandle(self._intern_hooks)
        self._intern_hooks[handle.id] = hook
        return handle

    def intern(
        self,
        include: "GlobPattern",
        *,
        exclude: "GlobPattern" = (),
        allow_empty: bool = True,
    ):
        """Specify modules that should be packaged. A module must match some ``intern`` pattern in order to be
        included in the package and have its dependencies processed recursively.

        Args:
            include (Union[List[str], str]): A string e.g. "my_package.my_subpackage", or list of strings
                for the names of the modules to be externed. This can also be a glob-style pattern, as described in :meth:`mock`.

            exclude (Union[List[str], str]): An optional pattern that excludes some patterns that match the include string.

            allow_empty (bool): An optional flag that specifies whether the intern modules specified by this call
                to the ``intern`` method must be matched to some module during packaging. If an ``intern`` module glob
                pattern is added with ``allow_empty=False``, and :meth:`close` is called (either explicitly or via ``__exit__``)
                before any modules match that pattern, an exception is thrown. If ``allow_empty=True``, no such exception is thrown.

        """
        self.patterns[GlobGroup(include, exclude=exclude)] = _PatternInfo(
            _ModuleProviderAction.INTERN, allow_empty
        )

    def mock(
        self,
        include: "GlobPattern",
        *,
        exclude: "GlobPattern" = (),
        allow_empty: bool = True,
    ):
        """Replace some required modules with a mock implementation.  Mocked modules will return a fake
        object for any attribute accessed from it. Because we copy file-by-file, the dependency resolution will sometimes
        find files that are imported by model files but whose functionality is never used
        (e.g. custom serialization code or training helpers).
        Use this function to mock this functionality out without having to modify the original code.

        Args:
            include (Union[List[str], str]): A string e.g. ``"my_package.my_subpackage"``, or list of strings
                for the names of the modules to be mocked out. Strings can also be a glob-style pattern
                string that may match multiple modules. Any required dependencies that match this pattern
                string will be mocked out automatically.

                Examples :
                    ``'torch.**'`` -- matches ``torch`` and all submodules of torch, e.g. ``'torch.nn'``
                    and ``'torch.nn.functional'``

                    ``'torch.*'`` -- matches ``'torch.nn'`` or ``'torch.functional'``, but not
                    ``'torch.nn.functional'``

            exclude (Union[List[str], str]): An optional pattern that excludes some patterns that match the include string.
                e.g. ``include='torch.**', exclude='torch.foo'`` will mock all torch packages except ``'torch.foo'``,
                Default: is ``[]``.

            allow_empty (bool): An optional flag that specifies whether the mock implementation(s) specified by this call
                to the :meth:`mock` method must be matched to some module during packaging. If a mock is added with
                ``allow_empty=False``, and :meth:`close` is called (either explicitly or via ``__exit__``) and the mock has
                not been matched to a module used by the package being exported, an exception is thrown.
                If ``allow_empty=True``, no such exception is thrown.

        """
        self.patterns[GlobGroup(include, exclude=exclude)] = _PatternInfo(
            _ModuleProviderAction.MOCK, allow_empty
        )

    def extern(
        self,
        include: "GlobPattern",
        *,
        exclude: "GlobPattern" = (),
        allow_empty: bool = True,
    ):
        """Include ``module`` in the list of external modules the package can import.
        This will prevent dependency discovery from saving
        it in the package. The importer will load an external module directly from the standard import system.
        Code for extern modules must also exist in the process loading the package.

        Args:
            include (Union[List[str], str]): A string e.g. ``"my_package.my_subpackage"``, or list of strings
                for the names of the modules to be externed. This can also be a glob-style pattern, as
                described in :meth:`mock`.

            exclude (Union[List[str], str]): An optional pattern that excludes some patterns that match the
                include string.

            allow_empty (bool): An optional flag that specifies whether the extern modules specified by this call
                to the ``extern`` method must be matched to some module during packaging. If an extern module glob
                pattern is added with ``allow_empty=False``, and :meth:`close` is called (either explicitly or via
                ``__exit__``) before any modules match that pattern, an exception is thrown. If ``allow_empty=True``,
                no such exception is thrown.

        """
        self.patterns[GlobGroup(include, exclude=exclude)] = _PatternInfo(
            _ModuleProviderAction.EXTERN, allow_empty
        )

    def deny(self, include: "GlobPattern", *, exclude: "GlobPattern" = ()):
        """Blocklist modules who names match the given glob patterns from the list of modules the package can import.
        If a dependency on any matching packages is found, a :class:`PackagingError` is raised.

        Args:
            include (Union[List[str], str]): A string e.g. ``"my_package.my_subpackage"``, or list of strings
                for the names of the modules to be externed. This can also be a glob-style pattern, as described in :meth:`mock`.

            exclude (Union[List[str], str]): An optional pattern that excludes some patterns that match the include string.
        """
        self.patterns[GlobGroup(include, exclude=exclude)] = _PatternInfo(
            _ModuleProviderAction.DENY, allow_empty=True
        )

    def _persistent_id(self, obj):
        if hasattr(obj, "__reduce_package__") and not inspect.isclass(obj):
            if self.serialized_reduces.get(id(obj)) is None:
                self.serialized_reduces[id(obj)] = (
                    "reduce_package",
                    id(obj),
                    *obj.__reduce_package__(self),
                )

            return self.serialized_reduces[id(obj)]

        return None

    def __enter__(self):
        return self

    def __exit__(self, exc_type, exc_value, traceback):
        # If __exit__ was called because an exception was raised, we do not attempt to
        # attempt to finalize the package. Instead, control is returned to the
        # caller to continue raising the exception.
        if exc_type is not None:
            # Do the bare minimum to leave the open buffer in a valid state.
            self._finalize_zip()
            return

        self.close()

    def _write(self, filename, str_or_bytes):
        if filename in self._written_files:
            raise AssertionError(
                f"Tried to write file '{filename}', but it already exists in this archive. "
                "Please file a bug."
            )
        self._written_files.add(filename)

        if is_mangled(filename):
            raise AssertionError(
                f"Tried to save a torch.package'd module as '{filename}'. "
                "Directly saving torch.package'd modules is not allowed."
            )
        if isinstance(str_or_bytes, str):
            str_or_bytes = str_or_bytes.encode("utf-8")
        self.zip_file.write_record(filename, str_or_bytes, len(str_or_bytes))

    def _validate_dependency_graph(self):
        # 1. Check the graph for any errors inserted during dependency analysis.
        for module_name, attrs in self.dependency_graph.nodes.items():
            if "error" in attrs:
                raise PackagingError(self.dependency_graph)

        # 2. Check that all patterns for which allow_empty=False have been matched at least once.
        for pattern, pattern_info in self.patterns.items():
            if not pattern_info.allow_empty and not pattern_info.was_matched:
                raise EmptyMatchError(
                    f"Exporter did not match any modules to {pattern}, which was marked as allow_empty=False"
                )

    def _write_mock_file(self):
        if "_mock.py" not in self._written_files:
            mock_file = str(Path(__file__).parent / "_mock.py")
            self._write_source_string("_mock", _read_file(mock_file), is_package=False)

    def _execute_dependency_graph(self):
        """Takes a finalized dependency graph describing how to package all
        modules and executes it, writing to the ZIP archive.
        """
        self._validate_dependency_graph()

        extern_modules = []
        for module_name, attrs in self.dependency_graph.nodes.items():
            action = attrs["action"]

            if action == _ModuleProviderAction.EXTERN:
                for hook in self._extern_hooks.values():
                    hook(self, module_name)

                extern_modules.append(module_name)

            elif action == _ModuleProviderAction.MOCK:
                for hook in self._mock_hooks.values():
                    hook(self, module_name)

                self._write_mock_file()

                is_package = hasattr(self._import_module(module_name), "__path__")
                self._write_source_string(module_name, _MOCK_IMPL, is_package)

            elif action == _ModuleProviderAction.INTERN:
                for hook in self._intern_hooks.values():
                    hook(self, module_name)

                # The node in the dependency graph contains metadata that tells us
                # how to intern the module.
                if "provided" not in attrs:
                    raise AssertionError(
                        f"Module was marked `intern` but not provided: {module_name}"
                    )

                if attrs.get("is_pickle") is True:
                    # This node came from save_source_pickle, we don't need to write any source for it.
                    continue

                is_package = attrs["is_package"]
                source = attrs["source"]
                self._write_source_string(module_name, source, is_package)

            elif action == _ModuleProviderAction.REPACKAGED_MOCK_MODULE:
                self._write_mock_file()
            elif action == _ModuleProviderAction.SKIP:
                continue
            else:
                raise AssertionError(
                    f"Invalid action: {module_name}, {action}. Please report a bug to PyTorch."
                )

        extern_file_contents = "\n".join(extern_modules) + "\n"
        self._write(".data/extern_modules", extern_file_contents)

    def close(self):
        """Write the package to the filesystem. Any calls after :meth:`close` are now invalid.
        It is preferable to use resource guard syntax instead::

            with PackageExporter("file.zip") as e:
                ...
        """
        self._execute_dependency_graph()
        self._finalize_zip()

    def _finalize_zip(self):
        """Called at the very end of packaging to leave the zipfile in a closed but valid state."""
        self.zip_file.close()
        del self.zip_file
        if self.buffer:
            self.buffer.flush()

    def _filename(self, package, resource):
        package_path = package.replace(".", "/")
        resource = _normalize_path(resource)
        return f"{package_path}/{resource}"

    def _can_implicitly_extern(self, module_name: str):
        top_level_package_name = module_name.partition(".")[0]
        return top_level_package_name == "torch" or (
            top_level_package_name not in _DISALLOWED_MODULES
            and is_stdlib_module(top_level_package_name)
        )

    def dependency_graph_string(self) -> str:
        """Returns digraph string representation of dependencies in package.

        Returns:
            A string representation of dependencies in package.
        """
        return self.dependency_graph.to_dot()

    def _nodes_with_action_type(
        self, action: Optional[_ModuleProviderAction]
    ) -> List[str]:
        result = []
        for name, node_dict in self.dependency_graph.nodes.items():
            node_action = node_dict.get("action", None)
            if node_action == action and "is_pickle" not in node_dict:
                result.append(name)
        result.sort()
        return result

    def externed_modules(self) -> List[str]:
        """Return all modules that are currently externed.

        Returns:
            A list containing the names of modules which will be
            externed in this package.
        """
        return self._nodes_with_action_type(_ModuleProviderAction.EXTERN)

    def interned_modules(self) -> List[str]:
        """Return all modules that are currently interned.

        Returns:
            A list containing the names of modules which will be
            interned in this package.
        """
        return self._nodes_with_action_type(_ModuleProviderAction.INTERN)

    def mocked_modules(self) -> List[str]:
        """Return all modules that are currently mocked.

        Returns:
            A list containing the names of modules which will be
            mocked in this package.
        """
        return self._nodes_with_action_type(_ModuleProviderAction.MOCK)

    def denied_modules(self) -> List[str]:
        """Return all modules that are currently denied.

        Returns:
            A list containing the names of modules which will be
            denied in this package.
        """
        return self._nodes_with_action_type(_ModuleProviderAction.DENY)

    def get_rdeps(self, module_name: str) -> List[str]:
        """Return a list of all modules which depend on the module ``module_name``.

        Returns:
            A list containing the names of modules which depend on ``module_name``.
        """
        if module_name in self.dependency_graph._pred.keys():
            return list(self.dependency_graph._pred[module_name].keys())
        else:
            return []

    def all_paths(self, src: str, dst: str) -> str:
        """Return a dot representation of the subgraph
           that has all paths from src to dst.

        Returns:
            A dot representation containing all paths from src to dst.
            (https://graphviz.org/doc/info/lang.html)
        """
        return self.dependency_graph.all_paths(src, dst)


# even though these are in the standard library, we do not allow them to be
# automatically externed since they offer a lot of system level access
_DISALLOWED_MODULES = ["sys", "io"]

_MOCK_IMPL = """\
from _mock import MockedObject
def __getattr__(attr: str):
    return MockedObject(__name__ + '.' + attr, _suppress_err=True)
"""


def _read_file(filename: str) -> str:
    with open(filename, "rb") as f:
        b = f.read()
        return b.decode("utf-8")
>>>>>>> 160055d7
<|MERGE_RESOLUTION|>--- conflicted
+++ resolved
@@ -1,12 +1,13 @@
 from ._zip_file_torchscript import TorchScriptPackageZipFileWriter
-from .package_exporter_oss import PackageExporter as PE
-from .package_exporter_oss import * # noqa: F403
+from .package_exporter_oss import PackageExporter as PE, sys_importer, Importer, PackagingError
+from typing import Union, BinaryIO, Sequence
+from pathlib import Path
+# from .package_exporter_oss import * # noqa: F403
 
 class PackageExporter(PE):
     """
     Shim for torch.package.PackageExporter in order to maintain BC.
     """
-    importer: Importer
 
     def __init__(
         self,
@@ -22,900 +23,4 @@
             importer: If a single Importer is passed, use that to search for modules.
                 If a sequence of importers are passsed, an ``OrderedImporter`` will be constructed out of them.
         """
-<<<<<<< HEAD
-        super.__init__(f, importer, TorchScriptPackageZipFileWriter)
-=======
-        if isinstance(f, (Path, str)):
-            f = str(f)
-            self.buffer: Optional[BinaryIO] = None
-        else:  # is a byte buffer
-            self.buffer = f
-
-        self.zip_file = zip_file_reader_type(f)
-
-        self._written_files: Set[str] = set()
-
-        self.serialized_reduces: Dict[int, Any] = {}
-
-        # A graph tracking all the modules and pickle objects added to this
-        # package and the dependencies between them.
-        # - Each node is a module name (or a pickle name that looks like '<foo.obj.pkl>')
-        # - Each directed edge (u, v) means u depends on v.
-        # - Nodes may contain metadata that describe how to write the thing to the zipfile.
-        self.dependency_graph = DiGraph()
-
-        # These are OrderedDicts for compatibility with RemovableHandle.
-        # Generic OrderedDict type annotations are not present until 3.7.
-        # The real type signature is OrderedDict[int, Callable[[PackageExporter, str], None]]
-        self._extern_hooks: OrderedDict = OrderedDict()
-        self._mock_hooks: OrderedDict = OrderedDict()
-        self._intern_hooks: OrderedDict = OrderedDict()
-        if isinstance(importer, Importer):
-            self.importer = importer
-        else:
-            if not isinstance(importer, collections.abc.Sequence):
-                raise TypeError(
-                    "importer arg should be an Importer or a sequence of Importers, "
-                    f"got {type(importer)} instead."
-                )
-            self.importer = OrderedImporter(*importer)
-
-        self.patterns: Dict[GlobGroup, _PatternInfo] = {}
-        self._unique_id = 0
-
-    def save_source_file(
-        self, module_name: str, file_or_directory: str, dependencies=True
-    ):
-        """Adds the local file system ``file_or_directory`` to the source package to provide the code
-        for ``module_name``.
-
-        Args:
-            module_name (str): e.g. ``"my_package.my_subpackage"``, code will be saved to provide code for this package.
-            file_or_directory (str): the path to a file or directory of code. When a directory, all python files in the directory
-                are recursively copied using :meth:`save_source_file`. If a file is named ``"/__init__.py"`` the code is treated
-                as a package.
-            dependencies (bool, optional): If ``True``, we scan the source for dependencies.
-        """
-        path = Path(file_or_directory)
-        if path.is_dir():
-            to_save = []  # list of tuples with arguments to save_source_string
-            module_path = module_name.replace(".", "/")
-            for filename in path.glob("**/*.py"):
-                relative_path = filename.relative_to(path).as_posix()
-                archivename = module_path + "/" + relative_path
-                submodule_name = None
-                if filename.name == "__init__.py":
-                    submodule_name = archivename[: -len("/__init__.py")].replace(
-                        "/", "."
-                    )
-                    is_package = True
-                else:
-                    submodule_name = archivename[: -len(".py")].replace("/", ".")
-                    is_package = False
-
-                # we delay the call to save_source_string so that we record all the source files
-                # being provided by this directory structure _before_ attempting to resolve the dependencies
-                # on the source. This makes sure we don't try to copy over modules that will just get
-                # overwritten by this directory blob
-                to_save.append(
-                    (
-                        submodule_name,
-                        _read_file(str(filename)),
-                        is_package,
-                        dependencies,
-                    )
-                )
-
-            for item in to_save:
-                self.save_source_string(*item)
-        else:
-            is_package = path.name == "__init__.py"
-            self.save_source_string(
-                module_name,
-                _read_file(file_or_directory),
-                is_package,
-                dependencies,
-            )
-
-    def get_unique_id(self) -> str:
-        """Get an id. This id is guaranteed to only be handed out once for this package."""
-        ret = str(self._unique_id)
-        self._unique_id += 1
-        return ret
-
-    def _get_dependencies(
-        self, src: str, module_name: str, is_package: bool
-    ) -> List[str]:
-        """Return all modules that this source code depends on.
-
-        Dependencies are found by scanning the source code for import-like statements.
-
-        Arguments:
-            src: The Python source code to analyze for dependencies.
-            module_name: The name of the module that ``src`` corresponds to.
-            is_package: Whether this module should be treated as a package.
-                See :py:meth:`save_source_string` for more info.
-
-        Returns:
-            A list containing modules detected as direct dependencies in
-            ``src``.  The items in the list are guaranteed to be unique.
-        """
-        package_name = (
-            module_name if is_package else module_name.rsplit(".", maxsplit=1)[0]
-        )
-        try:
-            dep_pairs = find_files_source_depends_on(src, package_name)
-        except Exception as e:
-            self.dependency_graph.add_node(
-                module_name,
-                error=PackagingErrorReason.DEPENDENCY_RESOLUTION_FAILED,
-                error_context=str(e),
-            )
-            return []
-
-        # Use a dict to get uniquing but also deterministic order
-        dependencies = {}
-        for dep_module_name, dep_module_obj in dep_pairs:
-            # handle the case where someone did something like `from pack import sub`
-            # where `sub` is a submodule. In this case we don't have to save pack, just sub.
-            # this ensures we don't pick up additional dependencies on pack.
-            # However, in the case where `sub` is not a submodule but an object, then we do have
-            # to save pack.
-            if dep_module_obj is not None:
-                possible_submodule = f"{dep_module_name}.{dep_module_obj}"
-                if self._module_exists(possible_submodule):
-                    dependencies[possible_submodule] = True
-                    # we don't need to save `pack`
-                    continue
-            if self._module_exists(dep_module_name):
-                dependencies[dep_module_name] = True
-
-        return list(dependencies.keys())
-
-    def save_source_string(
-        self,
-        module_name: str,
-        src: str,
-        is_package: bool = False,
-        dependencies: bool = True,
-    ):
-        """Adds ``src`` as the source code for ``module_name`` in the exported package.
-
-        Args:
-            module_name (str): e.g. ``my_package.my_subpackage``, code will be saved to provide code for this package.
-            src (str): The Python source code to save for this package.
-            is_package (bool, optional): If ``True``, this module is treated as a package. Packages are allowed to have submodules
-                (e.g. ``my_package.my_subpackage.my_subsubpackage``), and resources can be saved inside them. Defaults to ``False``.
-            dependencies (bool, optional): If ``True``, we scan the source for dependencies.
-        """
-        self.dependency_graph.add_node(
-            module_name,
-            source=src,
-            is_package=is_package,
-            provided=True,
-            action=_ModuleProviderAction.INTERN,
-        )
-
-        if dependencies:
-            deps = self._get_dependencies(src, module_name, is_package)
-
-            for dep in deps:
-                self.dependency_graph.add_edge(module_name, dep)
-                self.add_dependency(dep)
-
-    def _write_source_string(
-        self,
-        module_name: str,
-        src: str,
-        is_package: bool = False,
-    ):
-        """Write ``src`` as the source code for ``module_name`` in the zip archive.
-
-        Arguments are otherwise the same as for :meth:`save_source_string`.
-        """
-        extension = "/__init__.py" if is_package else ".py"
-        filename = module_name.replace(".", "/") + extension
-
-        self._write(filename, src)
-
-    def _import_module(self, module_name: str):
-        try:
-            return self.importer.import_module(module_name)
-        except ModuleNotFoundError as e:
-            if not is_mangled(module_name):
-                raise
-            msg = (
-                f"Module not found: '{module_name}'. Make sure the PackageImporter that "
-                "created this module is present in `self.importer`"
-            )
-            raise ModuleNotFoundError(msg) from None
-
-    def _module_exists(self, module_name: str) -> bool:
-        try:
-            self._import_module(module_name)
-            return True
-        except Exception:
-            return False
-
-    def _get_source_of_module(self, module: types.ModuleType) -> Optional[str]:
-        filename = getattr(module, "__file__", None)
-        result = (
-            None
-            if filename is None or not filename.endswith(".py")
-            else linecache.getlines(filename, module.__dict__)
-        )
-
-        if result is None:
-            return None
-
-        return "".join(result)
-
-    def add_dependency(self, module_name: str, dependencies=True):
-        """Given a module, add it to the dependency graph according to patterns
-        specified by the user.
-        """
-        if (
-            module_name in self.dependency_graph
-            and self.dependency_graph.nodes[module_name].get("provided") is True
-        ):
-            return
-
-        # Special case: PackageImporter provides a special module called
-        # `torch_package_importer` that allows packaged modules to reference
-        # their PackageImporter. We don't want to re-export this.
-        if module_name == "torch_package_importer":
-            self.dependency_graph.add_node(
-                module_name,
-                action=_ModuleProviderAction.SKIP,
-                provided=True,
-            )
-            return
-
-        if module_name == "_mock":
-            self.dependency_graph.add_node(
-                module_name,
-                action=_ModuleProviderAction.REPACKAGED_MOCK_MODULE,
-                provided=True,
-            )
-            return
-
-        if self._can_implicitly_extern(module_name):
-            self.dependency_graph.add_node(
-                module_name, action=_ModuleProviderAction.EXTERN, provided=True
-            )
-            return
-
-        for pattern, pattern_info in self.patterns.items():
-            if pattern.matches(module_name):
-                pattern_info.was_matched = True
-                self.dependency_graph.add_node(
-                    module_name, action=pattern_info.action, provided=True
-                )
-
-                if pattern_info.action == _ModuleProviderAction.DENY:
-                    # Requiring a denied module just adds an error to the graph.
-                    self.dependency_graph.add_node(
-                        module_name, error=PackagingErrorReason.DENIED
-                    )
-
-                # If we are interning this module, we need to retrieve its
-                # dependencies and package those as well.
-                if pattern_info.action == _ModuleProviderAction.INTERN:
-                    self._intern_module(module_name, dependencies)
-                return
-
-        # No patterns have matched. Explicitly add this as an error.
-        self.dependency_graph.add_node(
-            module_name, error=PackagingErrorReason.NO_ACTION
-        )
-
-    def save_module(self, module_name: str, dependencies=True):
-        """Save the code for ``module`` into the package. Code for the module is resolved using the ``importers`` path to find the
-        module object, and then using its ``__file__`` attribute to find the source code.
-
-        Args:
-            module_name (str): e.g. ``my_package.my_subpackage``, code will be saved to provide code
-                for this package.
-            dependencies (bool, optional): If ``True``, we scan the source for dependencies.
-        """
-        if not isinstance(module_name, str):
-            raise TypeError(
-                "save_module() expects a string input, did you perhaps mean to pass `__name__`?"
-            )
-
-        self._intern_module(module_name, dependencies)
-
-    def _intern_module(
-        self,
-        module_name: str,
-        dependencies: bool,
-    ):
-        """Adds the module to the dependency graph as an interned module,
-        along with any metadata needed to write it out to the zipfile at serialization time.
-        """
-        module_obj = self._import_module(module_name)
-        # Subtle: if the import above succeeded, either:
-        #   1. The module name is not mangled, and this was just a regular import, or
-        #   2. The module name is mangled, but one of the importers was able to
-        #      recognize the mangling and import it.
-        # Either way, it is now safe to demangle this name so that we don't
-        # serialize the mangled version to the package.
-        module_name = demangle(module_name)
-
-        # Find dependencies of this module and require them as well.
-        is_package = hasattr(module_obj, "__path__")
-        source = self._get_source_of_module(module_obj)
-        if source is None:
-            # Couldn't find a source!  Add it to our dependency graph as broken
-            # and continue.
-            filename = getattr(module_obj, "__file__", None)
-            error_context = None
-            if filename is None:
-                packaging_error = PackagingErrorReason.NO_DUNDER_FILE
-            elif filename.endswith(tuple(importlib.machinery.EXTENSION_SUFFIXES)):
-                packaging_error = PackagingErrorReason.IS_EXTENSION_MODULE
-            else:
-                packaging_error = PackagingErrorReason.SOURCE_FILE_NOT_FOUND
-                error_context = f"filename: {filename}"
-            self.dependency_graph.add_node(
-                module_name,
-                action=_ModuleProviderAction.INTERN,
-                is_package=is_package,
-                error=packaging_error,
-                error_context=error_context,
-                provided=True,
-            )
-            return
-
-        self.dependency_graph.add_node(
-            module_name,
-            action=_ModuleProviderAction.INTERN,
-            is_package=is_package,
-            source=source,
-            provided=True,
-        )
-
-        if dependencies:
-            deps = self._get_dependencies(source, module_name, is_package)
-            for dep in deps:
-                self.dependency_graph.add_edge(module_name, dep)
-                self.add_dependency(dep)
-
-    def save_pickle(
-        self,
-        package: str,
-        resource: str,
-        obj: Any,
-        dependencies: bool = True,
-        pickle_protocol: int = 3,
-    ):
-        """Save a python object to the archive using pickle. Equivalent to :func:`torch.save` but saving into
-        the archive rather than a stand-alone file. Stanard pickle does not save the code, only the objects.
-        If ``dependencies`` is true, this method will also scan the pickled objects for which modules are required
-        to reconstruct them and save the relevant code.
-
-        To be able to save an object where ``type(obj).__name__`` is ``my_module.MyObject``,
-        ``my_module.MyObject`` must resolve to the class of the object according to the ``importer`` order. When saving objects that
-        have previously been packaged, the importer's ``import_module`` method will need to be present in the ``importer`` list
-        for this to work.
-
-        Args:
-            package (str): The name of module package this resource should go in (e.g. ``"my_package.my_subpackage"``).
-            resource (str): A unique name for the resource, used to identify it to load.
-            obj (Any): The object to save, must be picklable.
-            dependencies (bool, optional): If ``True``, we scan the source for dependencies.
-        """
-
-        assert (pickle_protocol == 4) or (
-            pickle_protocol == 3
-        ), "torch.package only supports pickle protocols 3 and 4"
-
-        filename = self._filename(package, resource)
-        # Write the pickle data for `obj`
-        data_buf = io.BytesIO()
-        pickler = create_pickler(data_buf, self.importer, protocol=pickle_protocol)
-        pickler.persistent_id = self._persistent_id
-        pickler.dump(obj)
-        data_value = data_buf.getvalue()
-
-        name_in_dependency_graph = f"<{package}.{resource}>"
-        self.dependency_graph.add_node(
-            name_in_dependency_graph,
-            action=_ModuleProviderAction.INTERN,
-            provided=True,
-            is_pickle=True,
-        )
-
-        def _check_mocked_error(module: Optional[str], field: Optional[str]):
-            assert isinstance(module, str)
-            assert isinstance(field, str)
-            if self._can_implicitly_extern(module):
-                return
-            for pattern, pattern_info in self.patterns.items():
-                if pattern.matches(module):
-                    if pattern_info.action == _ModuleProviderAction.MOCK:
-                        raise NotImplementedError(
-                            f"Object '{field}' from module {module} was mocked out during packaging "
-                            f"but is being used in resource - {resource} in package {package}. "
-                            "If this error is happening during 'save_pickle', please ensure that your "
-                            "pickled object doesn't contain any mocked objects."
-                        )
-                    else:
-                        return
-
-        if dependencies:
-            all_dependencies = []
-            module = None
-            field = None
-            memo: DefaultDict[int, str] = defaultdict(None)
-            memo_count = 0
-            # pickletools.dis(data_value)
-            for opcode, arg, pos in pickletools.genops(data_value):
-                if pickle_protocol == 4:
-                    if (
-                        opcode.name == "SHORT_BINUNICODE"
-                        or opcode.name == "BINUNICODE8"
-                    ):
-                        assert isinstance(arg, str)
-                        module = field
-                        field = arg
-                        memo[memo_count] = arg
-                    elif (
-                        opcode.name == "BINGET_LONG"
-                        or opcode.name == "BINGET"
-                        or opcode.name == "GET"
-                    ):
-                        assert isinstance(arg, int)
-                        module = field
-                        field = memo.get(arg, None)
-                    elif opcode.name == "MEMOIZE":
-                        memo_count += 1
-                    elif opcode.name == "STACK_GLOBAL":
-                        assert isinstance(module, str)
-                        if module not in all_dependencies:
-                            all_dependencies.append(module)
-                        _check_mocked_error(module, field)
-                elif (
-                    pickle_protocol == 3 and opcode.name == "GLOBAL"
-                ):  # a global reference
-                    assert isinstance(arg, str)
-                    module, field = arg.split(" ")
-                    if module not in all_dependencies:
-                        all_dependencies.append(module)
-                    _check_mocked_error(module, field)
-            for module_name in all_dependencies:
-                self.dependency_graph.add_edge(name_in_dependency_graph, module_name)
-                self.add_dependency(module_name)
-
-        self._write(filename, data_value)
-
-    def save_text(self, package: str, resource: str, text: str):
-        """Save text data to the package.
-
-        Args:
-            package (str): The name of module package this resource should go it (e.g. ``"my_package.my_subpackage"``).
-            resource (str): A unique name for the resource, used to identify it to load.
-            text (str): The contents to save.
-        """
-        return self.save_binary(package, resource, text.encode("utf-8"))
-
-    def save_binary(self, package, resource, binary: bytes):
-        """Save raw bytes to the package.
-
-        Args:
-            package (str): The name of module package this resource should go it (e.g. ``"my_package.my_subpackage"``).
-            resource (str): A unique name for the resource, used to identify it to load.
-            binary (str): The data to save.
-        """
-        filename = self._filename(package, resource)
-        self._write(filename, binary)
-
-    def register_extern_hook(self, hook: ActionHook) -> RemovableHandle:
-        """Registers an extern hook on the exporter.
-
-        The hook will be called each time a module matches against an :meth:`extern` pattern.
-        It should have the following signature::
-
-            hook(exporter: PackageExporter, module_name: str) -> None
-
-        Hooks will be called in order of registration.
-
-        Returns:
-            :class:`torch.package._hooks.RemovableHandle`:
-                A handle that can be used to remove the added hook by calling
-                ``handle.remove()``.
-        """
-        handle = RemovableHandle(self._extern_hooks)
-        self._extern_hooks[handle.id] = hook
-        return handle
-
-    def register_mock_hook(self, hook: ActionHook) -> RemovableHandle:
-        """Registers a mock hook on the exporter.
-
-        The hook will be called each time a module matches against a :meth:`mock` pattern.
-        It should have the following signature::
-
-            hook(exporter: PackageExporter, module_name: str) -> None
-
-        Hooks will be called in order of registration.
-
-        Returns:
-            :class:`torch.package._hooks.RemovableHandle`:
-                A handle that can be used to remove the added hook by calling
-                ``handle.remove()``.
-        """
-        handle = RemovableHandle(self._mock_hooks)
-        self._mock_hooks[handle.id] = hook
-        return handle
-
-    def register_intern_hook(self, hook: ActionHook) -> RemovableHandle:
-        """Registers an intern hook on the exporter.
-
-        The hook will be called each time a module matches against an :meth:`intern` pattern.
-        It should have the following signature::
-
-            hook(exporter: PackageExporter, module_name: str) -> None
-
-        Hooks will be called in order of registration.
-
-        Returns:
-            :class:`torch.package._hooks.RemovableHandle`:
-                A handle that can be used to remove the added hook by calling
-                ``handle.remove()``.
-        """
-        handle = RemovableHandle(self._intern_hooks)
-        self._intern_hooks[handle.id] = hook
-        return handle
-
-    def intern(
-        self,
-        include: "GlobPattern",
-        *,
-        exclude: "GlobPattern" = (),
-        allow_empty: bool = True,
-    ):
-        """Specify modules that should be packaged. A module must match some ``intern`` pattern in order to be
-        included in the package and have its dependencies processed recursively.
-
-        Args:
-            include (Union[List[str], str]): A string e.g. "my_package.my_subpackage", or list of strings
-                for the names of the modules to be externed. This can also be a glob-style pattern, as described in :meth:`mock`.
-
-            exclude (Union[List[str], str]): An optional pattern that excludes some patterns that match the include string.
-
-            allow_empty (bool): An optional flag that specifies whether the intern modules specified by this call
-                to the ``intern`` method must be matched to some module during packaging. If an ``intern`` module glob
-                pattern is added with ``allow_empty=False``, and :meth:`close` is called (either explicitly or via ``__exit__``)
-                before any modules match that pattern, an exception is thrown. If ``allow_empty=True``, no such exception is thrown.
-
-        """
-        self.patterns[GlobGroup(include, exclude=exclude)] = _PatternInfo(
-            _ModuleProviderAction.INTERN, allow_empty
-        )
-
-    def mock(
-        self,
-        include: "GlobPattern",
-        *,
-        exclude: "GlobPattern" = (),
-        allow_empty: bool = True,
-    ):
-        """Replace some required modules with a mock implementation.  Mocked modules will return a fake
-        object for any attribute accessed from it. Because we copy file-by-file, the dependency resolution will sometimes
-        find files that are imported by model files but whose functionality is never used
-        (e.g. custom serialization code or training helpers).
-        Use this function to mock this functionality out without having to modify the original code.
-
-        Args:
-            include (Union[List[str], str]): A string e.g. ``"my_package.my_subpackage"``, or list of strings
-                for the names of the modules to be mocked out. Strings can also be a glob-style pattern
-                string that may match multiple modules. Any required dependencies that match this pattern
-                string will be mocked out automatically.
-
-                Examples :
-                    ``'torch.**'`` -- matches ``torch`` and all submodules of torch, e.g. ``'torch.nn'``
-                    and ``'torch.nn.functional'``
-
-                    ``'torch.*'`` -- matches ``'torch.nn'`` or ``'torch.functional'``, but not
-                    ``'torch.nn.functional'``
-
-            exclude (Union[List[str], str]): An optional pattern that excludes some patterns that match the include string.
-                e.g. ``include='torch.**', exclude='torch.foo'`` will mock all torch packages except ``'torch.foo'``,
-                Default: is ``[]``.
-
-            allow_empty (bool): An optional flag that specifies whether the mock implementation(s) specified by this call
-                to the :meth:`mock` method must be matched to some module during packaging. If a mock is added with
-                ``allow_empty=False``, and :meth:`close` is called (either explicitly or via ``__exit__``) and the mock has
-                not been matched to a module used by the package being exported, an exception is thrown.
-                If ``allow_empty=True``, no such exception is thrown.
-
-        """
-        self.patterns[GlobGroup(include, exclude=exclude)] = _PatternInfo(
-            _ModuleProviderAction.MOCK, allow_empty
-        )
-
-    def extern(
-        self,
-        include: "GlobPattern",
-        *,
-        exclude: "GlobPattern" = (),
-        allow_empty: bool = True,
-    ):
-        """Include ``module`` in the list of external modules the package can import.
-        This will prevent dependency discovery from saving
-        it in the package. The importer will load an external module directly from the standard import system.
-        Code for extern modules must also exist in the process loading the package.
-
-        Args:
-            include (Union[List[str], str]): A string e.g. ``"my_package.my_subpackage"``, or list of strings
-                for the names of the modules to be externed. This can also be a glob-style pattern, as
-                described in :meth:`mock`.
-
-            exclude (Union[List[str], str]): An optional pattern that excludes some patterns that match the
-                include string.
-
-            allow_empty (bool): An optional flag that specifies whether the extern modules specified by this call
-                to the ``extern`` method must be matched to some module during packaging. If an extern module glob
-                pattern is added with ``allow_empty=False``, and :meth:`close` is called (either explicitly or via
-                ``__exit__``) before any modules match that pattern, an exception is thrown. If ``allow_empty=True``,
-                no such exception is thrown.
-
-        """
-        self.patterns[GlobGroup(include, exclude=exclude)] = _PatternInfo(
-            _ModuleProviderAction.EXTERN, allow_empty
-        )
-
-    def deny(self, include: "GlobPattern", *, exclude: "GlobPattern" = ()):
-        """Blocklist modules who names match the given glob patterns from the list of modules the package can import.
-        If a dependency on any matching packages is found, a :class:`PackagingError` is raised.
-
-        Args:
-            include (Union[List[str], str]): A string e.g. ``"my_package.my_subpackage"``, or list of strings
-                for the names of the modules to be externed. This can also be a glob-style pattern, as described in :meth:`mock`.
-
-            exclude (Union[List[str], str]): An optional pattern that excludes some patterns that match the include string.
-        """
-        self.patterns[GlobGroup(include, exclude=exclude)] = _PatternInfo(
-            _ModuleProviderAction.DENY, allow_empty=True
-        )
-
-    def _persistent_id(self, obj):
-        if hasattr(obj, "__reduce_package__") and not inspect.isclass(obj):
-            if self.serialized_reduces.get(id(obj)) is None:
-                self.serialized_reduces[id(obj)] = (
-                    "reduce_package",
-                    id(obj),
-                    *obj.__reduce_package__(self),
-                )
-
-            return self.serialized_reduces[id(obj)]
-
-        return None
-
-    def __enter__(self):
-        return self
-
-    def __exit__(self, exc_type, exc_value, traceback):
-        # If __exit__ was called because an exception was raised, we do not attempt to
-        # attempt to finalize the package. Instead, control is returned to the
-        # caller to continue raising the exception.
-        if exc_type is not None:
-            # Do the bare minimum to leave the open buffer in a valid state.
-            self._finalize_zip()
-            return
-
-        self.close()
-
-    def _write(self, filename, str_or_bytes):
-        if filename in self._written_files:
-            raise AssertionError(
-                f"Tried to write file '{filename}', but it already exists in this archive. "
-                "Please file a bug."
-            )
-        self._written_files.add(filename)
-
-        if is_mangled(filename):
-            raise AssertionError(
-                f"Tried to save a torch.package'd module as '{filename}'. "
-                "Directly saving torch.package'd modules is not allowed."
-            )
-        if isinstance(str_or_bytes, str):
-            str_or_bytes = str_or_bytes.encode("utf-8")
-        self.zip_file.write_record(filename, str_or_bytes, len(str_or_bytes))
-
-    def _validate_dependency_graph(self):
-        # 1. Check the graph for any errors inserted during dependency analysis.
-        for module_name, attrs in self.dependency_graph.nodes.items():
-            if "error" in attrs:
-                raise PackagingError(self.dependency_graph)
-
-        # 2. Check that all patterns for which allow_empty=False have been matched at least once.
-        for pattern, pattern_info in self.patterns.items():
-            if not pattern_info.allow_empty and not pattern_info.was_matched:
-                raise EmptyMatchError(
-                    f"Exporter did not match any modules to {pattern}, which was marked as allow_empty=False"
-                )
-
-    def _write_mock_file(self):
-        if "_mock.py" not in self._written_files:
-            mock_file = str(Path(__file__).parent / "_mock.py")
-            self._write_source_string("_mock", _read_file(mock_file), is_package=False)
-
-    def _execute_dependency_graph(self):
-        """Takes a finalized dependency graph describing how to package all
-        modules and executes it, writing to the ZIP archive.
-        """
-        self._validate_dependency_graph()
-
-        extern_modules = []
-        for module_name, attrs in self.dependency_graph.nodes.items():
-            action = attrs["action"]
-
-            if action == _ModuleProviderAction.EXTERN:
-                for hook in self._extern_hooks.values():
-                    hook(self, module_name)
-
-                extern_modules.append(module_name)
-
-            elif action == _ModuleProviderAction.MOCK:
-                for hook in self._mock_hooks.values():
-                    hook(self, module_name)
-
-                self._write_mock_file()
-
-                is_package = hasattr(self._import_module(module_name), "__path__")
-                self._write_source_string(module_name, _MOCK_IMPL, is_package)
-
-            elif action == _ModuleProviderAction.INTERN:
-                for hook in self._intern_hooks.values():
-                    hook(self, module_name)
-
-                # The node in the dependency graph contains metadata that tells us
-                # how to intern the module.
-                if "provided" not in attrs:
-                    raise AssertionError(
-                        f"Module was marked `intern` but not provided: {module_name}"
-                    )
-
-                if attrs.get("is_pickle") is True:
-                    # This node came from save_source_pickle, we don't need to write any source for it.
-                    continue
-
-                is_package = attrs["is_package"]
-                source = attrs["source"]
-                self._write_source_string(module_name, source, is_package)
-
-            elif action == _ModuleProviderAction.REPACKAGED_MOCK_MODULE:
-                self._write_mock_file()
-            elif action == _ModuleProviderAction.SKIP:
-                continue
-            else:
-                raise AssertionError(
-                    f"Invalid action: {module_name}, {action}. Please report a bug to PyTorch."
-                )
-
-        extern_file_contents = "\n".join(extern_modules) + "\n"
-        self._write(".data/extern_modules", extern_file_contents)
-
-    def close(self):
-        """Write the package to the filesystem. Any calls after :meth:`close` are now invalid.
-        It is preferable to use resource guard syntax instead::
-
-            with PackageExporter("file.zip") as e:
-                ...
-        """
-        self._execute_dependency_graph()
-        self._finalize_zip()
-
-    def _finalize_zip(self):
-        """Called at the very end of packaging to leave the zipfile in a closed but valid state."""
-        self.zip_file.close()
-        del self.zip_file
-        if self.buffer:
-            self.buffer.flush()
-
-    def _filename(self, package, resource):
-        package_path = package.replace(".", "/")
-        resource = _normalize_path(resource)
-        return f"{package_path}/{resource}"
-
-    def _can_implicitly_extern(self, module_name: str):
-        top_level_package_name = module_name.partition(".")[0]
-        return top_level_package_name == "torch" or (
-            top_level_package_name not in _DISALLOWED_MODULES
-            and is_stdlib_module(top_level_package_name)
-        )
-
-    def dependency_graph_string(self) -> str:
-        """Returns digraph string representation of dependencies in package.
-
-        Returns:
-            A string representation of dependencies in package.
-        """
-        return self.dependency_graph.to_dot()
-
-    def _nodes_with_action_type(
-        self, action: Optional[_ModuleProviderAction]
-    ) -> List[str]:
-        result = []
-        for name, node_dict in self.dependency_graph.nodes.items():
-            node_action = node_dict.get("action", None)
-            if node_action == action and "is_pickle" not in node_dict:
-                result.append(name)
-        result.sort()
-        return result
-
-    def externed_modules(self) -> List[str]:
-        """Return all modules that are currently externed.
-
-        Returns:
-            A list containing the names of modules which will be
-            externed in this package.
-        """
-        return self._nodes_with_action_type(_ModuleProviderAction.EXTERN)
-
-    def interned_modules(self) -> List[str]:
-        """Return all modules that are currently interned.
-
-        Returns:
-            A list containing the names of modules which will be
-            interned in this package.
-        """
-        return self._nodes_with_action_type(_ModuleProviderAction.INTERN)
-
-    def mocked_modules(self) -> List[str]:
-        """Return all modules that are currently mocked.
-
-        Returns:
-            A list containing the names of modules which will be
-            mocked in this package.
-        """
-        return self._nodes_with_action_type(_ModuleProviderAction.MOCK)
-
-    def denied_modules(self) -> List[str]:
-        """Return all modules that are currently denied.
-
-        Returns:
-            A list containing the names of modules which will be
-            denied in this package.
-        """
-        return self._nodes_with_action_type(_ModuleProviderAction.DENY)
-
-    def get_rdeps(self, module_name: str) -> List[str]:
-        """Return a list of all modules which depend on the module ``module_name``.
-
-        Returns:
-            A list containing the names of modules which depend on ``module_name``.
-        """
-        if module_name in self.dependency_graph._pred.keys():
-            return list(self.dependency_graph._pred[module_name].keys())
-        else:
-            return []
-
-    def all_paths(self, src: str, dst: str) -> str:
-        """Return a dot representation of the subgraph
-           that has all paths from src to dst.
-
-        Returns:
-            A dot representation containing all paths from src to dst.
-            (https://graphviz.org/doc/info/lang.html)
-        """
-        return self.dependency_graph.all_paths(src, dst)
-
-
-# even though these are in the standard library, we do not allow them to be
-# automatically externed since they offer a lot of system level access
-_DISALLOWED_MODULES = ["sys", "io"]
-
-_MOCK_IMPL = """\
-from _mock import MockedObject
-def __getattr__(attr: str):
-    return MockedObject(__name__ + '.' + attr, _suppress_err=True)
-"""
-
-
-def _read_file(filename: str) -> str:
-    with open(filename, "rb") as f:
-        b = f.read()
-        return b.decode("utf-8")
->>>>>>> 160055d7
+        super().__init__(f=f, importer=importer, zip_file_reader_type=TorchScriptPackageZipFileWriter)