--- conflicted
+++ resolved
@@ -1451,6 +1451,10 @@
             optim_cls (Type): a ``torch.optim.Optimizer`` class to be registered
             as a fused optimizer.
             *args (Sequence[Any]): Arguments to forward to `optim_cls`.
+            optim_params (Optional[Iterable[torch.Tensor]]): Set of parameters
+            to optimize, similar to `params` argument of traditional `torch.optim`
+            Optimizers. If this is omitted, all DDP model parameters will be
+            optimized.
             **kwargs: (Dict[str, Any]): Keyword arguments to forward to `optim_cls`.
 
     .. warning ::
@@ -1481,17 +1485,17 @@
         >>> betas = (0.9, 0.99)
         >>> eps = 1e-6
         >>> net._register_fused_optim(torch.optim.Adam, lr, betas=betas, eps=eps)
+        >>> # Example with subset of parameters
+        >>> params_to_opt = [list(net.parameters())[0]]
+        >>> net._register_fused_optim(
+            torch.optim.Adam, lr, optim_params=params_to_opt,  betas=betas, eps=eps
+        )
         """
         # Note: importing in function, otherwise this will cause a circular
         # import as optimizer_overlap module needs to import DistributedDataParallel.
-<<<<<<< HEAD
-        from torch.distributed.algorithms.optimizer_overlap import _as_overlapped_optim
+        from torch.distributed.algorithms._optimizer_overlap import _as_overlapped_optim
 
         overlapped_optim = _as_overlapped_optim(optim, optim_params, *args, **kwargs)
-=======
-        from torch.distributed.algorithms._optimizer_overlap import _as_overlapped_optim
-        overlapped_optim = _as_overlapped_optim(optim, *args, **kwargs)
->>>>>>> 36323f3a
         try:
             overlapped_optim.register_ddp(self)
         except NotImplementedError:
